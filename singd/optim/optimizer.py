"""Implements structured inverse-free KFAC."""

from functools import partial
from math import sqrt
from typing import Any, Callable, Dict, Iterable, List, Tuple, Type, Union
from warnings import simplefilter, warn

import torch.distributed as dist
from torch import Tensor, cat, device, dtype, is_grad_enabled, zeros_like
from torch.nn import Conv2d, Linear, Module, Parameter
from torch.nn.parallel import DataParallel as DP
from torch.nn.parallel import DistributedDataParallel as DDP
from torch.optim import Optimizer
from torch.utils.hooks import RemovableHandle

from singd.optim.utils import process_grad_output, process_input
from singd.structures.base import StructuredMatrix
from singd.structures.blockdiagonal import Block30DiagonalMatrix
from singd.structures.dense import DenseMatrix
from singd.structures.diagonal import DiagonalMatrix
from singd.structures.hierarchical import Hierarchical15_15Matrix
from singd.structures.triltoeplitz import TrilToeplitzMatrix
from singd.structures.triutoeplitz import TriuToeplitzMatrix


class SINGD(Optimizer):
    """Structured inverse-free natural gradient descent.

    The algorithm is introduced in [this paper](TODO Insert arXiv link) and
    extends the inverse-free KFAC algorithm from [Lin et al. (ICML
    2023)](https://arxiv.org/abs/2302.09738) with structured pre-conditioner
    matrices.

    Note:
        Uses the empirical Fisher.

    Note:
        (Implementation concept) The optimizer installs a single forward hook on known
        modules. During a forward pass, this hook installs a tensor hook on the layer's
        output which computes the quantities required for the pre-conditioner.
        During `.step`, these quantities will be flushed to update the pre-conditioner,
        compute the approximate natural gradient, and update the network parameters.

    Attributes:
        SUPPORTED_STRUCTURES: A string-to-class mapping of supported structures.
        SUPPORTED_MODULES: Supported layers.
        STATE_ATTRIBUTES: Attributes that belong to the optimizer's state but are
            not stored inside the `self.state` attribute. They will be saved
            and restored when the optimizer is check-pointed (by calling
            [`.state_dict()`](\
https://pytorch.org/docs/stable/generated/torch.optim.Optimizer.state_dict.html) and
            [`.load_state_dict()`](\
https://pytorch.org/docs/stable/generated/torch.optim.Optimizer.load_state_dict.html)).
        SUPPORTED_LOSS_AVERAGE: Supported loss averaging schemes.
        _step_supports_amp_scaling: Indicates that `step` handles gradient scaling
            internally if the optimizer is used together with a
            [`torch.cuda.amp.GradScaler`](\
https://pytorch.org/docs/stable/amp.html#torch.cuda.amp.GradScaler).
            Before calling this class's `.step()`, the gradient scaler will store the
            current gradient scale inside `.grad_scale`, and whether `infs` occur in
            the gradients in `.found_inf`. For details, see the implementation of
            [`torch.cuda.amp.GradScaler.step`](\
https://pytorch.org/docs/stable/_modules/torch/cuda/amp/grad_scaler.html).
    """

    SUPPORTED_STRUCTURES: Dict[str, Type[StructuredMatrix]] = {
        "dense": DenseMatrix,
        "diagonal": DiagonalMatrix,
        "block30diagonal": Block30DiagonalMatrix,
        "hierarchical15_15": Hierarchical15_15Matrix,
        "triltoeplitz": TrilToeplitzMatrix,
        "triutoeplitz": TriuToeplitzMatrix,
    }
    SUPPORTED_MODULES: Tuple[Type[Module], ...] = (Linear, Conv2d)
    SUPPORTED_LOSS_AVERAGE: Tuple[Union[None, str], ...] = (
        None,
        "batch",
        "batch+sequence",
    )
    _step_supports_amp_scaling = True  # do not modify this name (PyTorch convention)!

    def __init__(
        self,
        model: Module,
        params: Union[None, Iterable[Parameter], List[Dict[str, Any]]] = None,
        lr: float = 0.001,  # β₂ in the paper
        momentum: float = 0.9,  # α₂ in the paper
        damping: float = 0.001,  # λ in the paper
        alpha1: float = 0.5,  # α₁ in the paper
        weight_decay: float = 0.0,  # γ in the paper
        T: int = 10,  # T in the paper
        loss_average: Union[None, str] = "batch",
        lr_cov: Union[float, Callable[[int], float]] = 1e-2,  # β₁ in the paper
        structures: Tuple[str, str] = ("dense", "dense"),
        kfac_approx: str = "expand",
        warn_unsupported: bool = True,
        kfac_like: bool = False,
        preconditioner_dtype: Tuple[Union[dtype, None], Union[dtype, None]] = (
            None,
            None,
        ),
        init_grad_scale: float = 1.0,
        normalize_lr_cov: bool = False,
    ):  # noqa: D301
        """Structured inverse-free natural gradient descent optimizer.

        Uses the empirical Fisher. See the [paper](TODO Insert arXiv link) for the
        notation.

        Args:
            model: The neural network whose parameters (or a subset thereof) will be
                trained.
            params: Used to specify the trainable parameters or parameter groups.
                If unspecified, all parameters of `model` which are supported by the
                optimizer will be trained. If a list of `Parameters` is passed,
                only these parameters will be trained. If a list of dictionaries is
                passed, these will be used as [parameter groups](\
https://pytorch.org/docs/stable/optim.html#per-parameter-options).
            lr: (\\(\\beta_2\\) in the paper) Learning rate for the parameter updates.
                Default: `0.001`.
            momentum: (\\(\\alpha_2\\) in the paper) Momentum on the parameter updates.
                Default: `0.9`.
            damping: (\\(\\lambda\\) in the paper) Damping strength used in the updates
                of the pre-conditioner momenta \\(\\mathbf{m}_\\mathbf{K}\\) and
                \\(\\mathbf{m}_\\mathbf{C}\\). Default: `0.001`.
            alpha1: (\\(\\alpha_1\\) in the paper) Momentum used in the updates
                of the pre-conditioner momenta \\(\\mathbf{m}_\\mathbf{K}\\) and
                \\(\\mathbf{m}_\\mathbf{C}\\). Default: `0.5`.
            weight_decay: (\\(\\gamma\\) in the paper) Weight decay on the parameters.
                Default: `0.0`.
            T: Pre-conditioner update frequency. Default: `10`.
            loss_average: Whether the loss function is a mean over per-sample
                losses and if yes, over which dimensions the mean is taken.
                If `"batch"`, the loss function is a mean over as many terms as
                the size of the mini-batch. If `"batch+sequence"`, the loss
                function is a mean over as many terms as the size of the
                mini-batch times the sequence length, e.g. in the case of
                language modeling. If `None`, the loss function is a sum. This
                argument is used to ensure that the preconditioner is scaled
                consistently with the loss and the gradient. Default: `"batch"`.
            lr_cov: (β₁ in the paper) Learning rate for the updates of the pre-
                conditioner momenta \\(\\mathbf{m}_\\mathbf{K}\\) and
                \\(\\mathbf{m}_\\mathbf{C}\\). Default is `1e-2`. Also allows for a
                callable which takes the current step and returns the current value for
                `lr_cov`. Using a too large value during the first few steps might lead
                to instabilities because the pre-conditioner is still warming up. In
                that case, try using a schedule which gradually ramps up `lr_cov`. Or
                use a constant value and turn on `normalize_lr_cov` which will at most
                use `lr_cov` during training.
            structures: A 2-tuple of strings specifying the structure of the
                pre-conditioner matrices \\(\\mathbf{K}, \\mathbf{C}\\) and their
                momenta \\(\\mathbf{m}_\\mathbf{K}, \\mathbf{m}_\\mathbf{C}\\).
                Possible values for each entry are `'dense'`, `'diagonal'`,
                `'block30diagonal'`, `'hierarchical15_15'`, `'triltoeplitz'`, and
                `'triutoeplitz'`. Default is (`'dense'`, `'dense'`).
            kfac_approx: A string specifying the KFAC approximation that should
                be used for linear weight-sharing layers, e.g. `Conv2d` modules
                or `Linear` modules that process matrix- or higher-dimensional
                features.
                Possible values are `'expand'` and `'reduce'`.
                See [Eschenhagen et al., 2023](https://arxiv.org/abs/2311.00636)
                for an explanation of the two approximations.
            warn_unsupported: Only relevant if `params` is unspecified. Whether to
                warn if `model` contains parameters of layers that are not supported.
                These parameters will not be trained by the optimizer. Default: `True`
            kfac_like: Whether to use the modified update rule which results in an
                update close to the KFAC optimizer (IKFAC). Default: `False`.
                Please see the theorem in the paper for more details.
            preconditioner_dtype: Data types used to store the structured
                pre-conditioner matrices \\(\\mathbf{K}, \\mathbf{C}\\) and their
                momenta \\(\\mathbf{m}_\\mathbf{K}, \\mathbf{m}_\\mathbf{C}\\).
                If `None`, will use the same data type as the parameter for both
                pre-conditioner matrices and momenta. If `(float32, None)`, will use
                `float32` for \\(\\mathbf{K}, \\mathbf{m}_\\mathbf{K}\\) and the same
                data type as the weight for \\(\\mathbf{C}, \\mathbf{m}_\\mathbf{C}\\).
                Default: `(None, None)`.
            init_grad_scale: Only relevant if using a [`torch.amp.GradScaler`](\
https://pytorch.org/docs/stable/amp.html#torch.cuda.amp.GradScaler). Initial gradient
                scale of the scaler or a number of similar magnitude. If unspecified,
                the optimizer will still work correctly but the pre-conditioner compu-
                tation in the first backpropagation might be numerically unstable.
                Default: `1.0`.
            normalize_lr_cov: Use [normalized gradient descent](\
https://arxiv.org/abs/1711.05224) to update the pre-conditioner factors. Enabling this
                is a good alternative to scheduling `lr_cov` as we found it to improve
                SINGD's stability in the early phase where the pre-conditioners are
                still warming up. Default: `False`. Requires an additional matrix norm
                computation which will be used to adapt `lr_cov`.
                (Details: To update the pre-conditioner, SINGD performs Riemannian
                gradient descent (RGD) on the pre-conditioner factors. Since it uses
                Riemannian normal coordinates RGD reduces to GD. This allows to apply
                the idea of normalized gradient descent.)

        Raises:
            TypeError: If `DataParallel` or `DistributedDataParallel` model wrappers
                are used.
            ValueError: If any of the learning rate and momentum parameters
                (`lr, lr_cov, alpha1, momentum, weight_decay`) are non-positive.
        """
        if isinstance(model, (DP, DDP)):
            raise TypeError(
                "DataParallel and DistributedDataParallel wrappers are not supported. "
                "Use the normal DDP setup without the wrapper for distributed training."
            )

        for x, name in [
            (lr, "lr"),
            (lr_cov, "lr_cov"),
            (alpha1, "alpha1"),
            (momentum, "momentum"),
            (weight_decay, "weight_decay"),
        ]:
            if isinstance(x, float) and x < 0.0:
                raise ValueError(f"{name} must be positive. Got {x}")

        defaults = dict(
            lr=lr,
            momentum=momentum,
            damping=damping,
            alpha1=alpha1,
            weight_decay=weight_decay,
            T=T,
            loss_average=loss_average,
            lr_cov=lr_cov,
            structures=structures,
            kfac_approx=kfac_approx,
            kfac_like=kfac_like,
            preconditioner_dtype=preconditioner_dtype,
            normalize_lr_cov=normalize_lr_cov,
        )
        if params is None:
            params = self._get_trainable_parameters(
                model, warn_unsupported=warn_unsupported
            )
        super().__init__(params, defaults)
        self.steps = 0

        # for mapping modules to their groups
        self.param_to_group_idx = self._check_param_groups(model)
        # layers whose parameters will be updated
        self.module_names, self.hook_handles = self._install_hooks(model)

        # NOTE We use the module names (strings) as keys as they don't change when a
        # model is loaded from a checkpoint (unlike the module objects themselves).

        # store matrices for the pre-conditioner
        self.Ks: Dict[str, StructuredMatrix] = {}
        self.Cs: Dict[str, StructuredMatrix] = {}

        # store momentum terms for the pre-conditioner matrices
        self.m_Ks: Dict[str, StructuredMatrix] = {}
        self.m_Cs: Dict[str, StructuredMatrix] = {}

        # store accumulated H_Ks and H_Cs from one/multiple backward passes
        self.H_Ks: Dict[str, StructuredMatrix] = {}
        self.H_Cs: Dict[str, StructuredMatrix] = {}

        self._initialize_buffers()

        # Book-keeping of `grad_scale`s. We need to keep track of scales of two
        # consecutive steps because we do not have access to the scale at step `t`
        # during its backpropagation, but only when updating the pre-conditioner. Our
        # solution is to un-scale the gradient with the scale from step `t-1` in the
        # backward hook computations for step `t`, then undo and use the scale from
        # step `t` in the pre-conditioner update.
        self._grad_scales: Dict[int, float] = {-1: init_grad_scale}

    def _get_param_group_entry(self, module: Module, entry: str) -> Any:
        """Get the parameter group that contains the layer's parameters.

        Args:
            module: A supported layer whose parameter group will be returned.
            entry: The entry in the parameter group that will be returned.

        Returns:
            The entry of the parameter group that contains the layer's parameters.
        """
        assert isinstance(module, self.SUPPORTED_MODULES)
        group_idx = self.param_to_group_idx[module.weight.data_ptr()]
        return self.param_groups[group_idx][entry]

    def _check_param_groups(self, model: Module) -> Dict[int, int]:
        """Check parameter groups for conflicts.

        For all supported layers, the parameters must be in the same group because
        we compute and update the pre-conditioner per layer.

        Args:
            model: The model whose layers will be checked.

        Raises:
            ValueError: If `kfac_approx` for any param group is not
                `'expand'` or `'reduce'`.
            ValueError: If parameters in a supported layer are in different groups.
            ValueError: If `loss_average` for any param group is not in
                self.SUPPORTED_LOSS_AVERAGE.

        Returns:
            A dictionary mapping parameter IDs (`.data_ptr()`) to group indices.
        """
        for idx, group in enumerate(self.param_groups):
            # if KFAC-like update is employed, alpha1 will be ignored
            if group["kfac_like"] and group["alpha1"] != 0.0:
                warn(
                    f"Parameter group {idx} has kfac_like=True but was initialized "
                    + f"with non-zero Riemannian momentum (alpha1={group['alpha1']}). "
                    + "Setting alpha' to zero."
                )
                group["alpha1"] = 0.0
            if group["kfac_approx"] not in ["expand", "reduce"]:
                raise ValueError(
                    "kfac_approx has to be set to either 'expand' or 'reduce', "
                    f"but was set to {group['kfac_approx']}."
                )
            if group["loss_average"] not in self.SUPPORTED_LOSS_AVERAGE:
                raise ValueError(
                    "loss_average has to be set to one out of "
                    f"{self.SUPPORTED_LOSS_AVERAGE}, but was set to "
                    f"{group['loss_average']}."
                )

        # Find out which parameter is in which group
        param_to_group_idx = {}
        for group_idx, group in enumerate(self.param_groups):
            for param in group["params"]:
                param_to_group_idx[param.data_ptr()] = group_idx

        param_ids = [
            param.data_ptr() for group in self.param_groups for param in group["params"]
        ]
        # check that parameters in a supported module are in the same group
        # all layers that are not containers
        modules = [
            m
            for m in model.modules()
            if len(list(m.modules())) == 1 and isinstance(m, self.SUPPORTED_MODULES)
        ]
        for m in modules:
            m_param_ids = [
                p.data_ptr() for p in m.parameters() if p.data_ptr() in param_ids
            ]
            m_groups = [param_to_group_idx[p_id] for p_id in m_param_ids]
            if len(set(m_groups)) not in [0, 1]:
                raise ValueError(
                    "Parameters of a layer are in different parameter groups. "
                    + f"Layer: {m}. Group index of parameters: {m_groups}."
                )

        return param_to_group_idx

    def _get_trainable_parameters(
        self, model: Module, warn_unsupported: bool
    ) -> List[Parameter]:
        """Return a list containing the model parameters that can be trained.

        Args:
            model: The model whose parameters should be trained.
            warn_unsupported: Whether to warn if `model` contains parameters of
                layers that are not supported.

        Returns:
            A list of parameters that can be trained.
        """
        # all layers that are not containers
        named_modules = [
            (name, mod)
            for name, mod in model.named_modules()
            if len(list(mod.modules())) == 1
        ]

        trainable = []
        for name, mod in named_modules:
            mod_trainable = [param for param in mod.parameters() if param.requires_grad]
            if isinstance(mod, self.SUPPORTED_MODULES):
                trainable.extend(mod_trainable)
            elif mod_trainable and warn_unsupported:
                warn(
                    "Found un-supported parameter(s) that will not be trained in "
                    + f"layer {name}: {mod}. To disable this warning, construct the "
                    "optimizer with `warn_unsupported=False`."
                )

        return trainable

    def _get_preconditioner_dtypes_and_device(
        self, module: Module
    ) -> Tuple[Tuple[dtype, dtype], device]:
        """Get the data types and device of the preconditioner matrices.

        Args:
            module: The layer whose preconditioner data types and device will be
                returned.

        Returns:
            A tuple containing the data types of both preconditioner matrices, and
            their device.
        """
        dtype = self._get_param_group_entry(module, "preconditioner_dtype")
        dtype_K = dtype[0] if dtype[0] is not None else module.weight.dtype
        dtype_C = dtype[1] if dtype[1] is not None else module.weight.dtype
        dev = module.weight.device

        return (dtype_K, dtype_C), dev

    def _initialize_buffers(self):
        """Initialize buffers for `K, C, m_K, m_C`.

        Writes to `self.Ks, self.Cs, self.m_Ks, self.m_Cs`.

        `K, C` are initialized to identity matrices, their momentum terms
        `m_K, m_C` to zero.
        """
        for module, name in self.module_names.items():
            dim_K, dim_C = self.preconditioner_dims(module)
            (dtype_K, dtype_C), dev = self._get_preconditioner_dtypes_and_device(module)

            # use the structure specified for the parameter group
            structures = self._get_param_group_entry(module, "structures")
            K_cls = self.SUPPORTED_STRUCTURES[structures[0]]
            C_cls = self.SUPPORTED_STRUCTURES[structures[1]]

            self.Ks[name] = K_cls.eye(dim_K, dtype=dtype_K, device=dev)
            self.Cs[name] = C_cls.eye(dim_C, dtype=dtype_C, device=dev)

            alpha1 = self._get_param_group_entry(module, "alpha1")
            if alpha1 != 0.0:
                self.m_Ks[name] = K_cls.zeros(dim_K, dtype=dtype_K, device=dev)
                self.m_Cs[name] = C_cls.zeros(dim_C, dtype=dtype_C, device=dev)

    @staticmethod
    def preconditioner_dims(module: Module) -> Tuple[int, int]:
        """Return the dimensions of the pre-conditioner matrices for a layer.

        Args:
            module: Layer whose pre-conditioner dimensions are returned.

        Returns:
            Tuple of the form `(dim_K, dim_C)`.

        Raises:
            NotImplementedError: If the module is not supported.
        """
        if isinstance(module, Linear):
            dim_C, dim_K = module.weight.shape
            if module.bias is not None:
                dim_K += 1
        elif isinstance(module, Conv2d):
            dim_K = module.weight.shape[1:].numel()
            if module.bias is not None:
                dim_K += 1
            dim_C = module.weight.shape[0]
        else:
            raise NotImplementedError(f"Initialization not implemented for {module}.")
        return dim_K, dim_C

    def _update_preconditioner(self, module: Module):
        """Update the pre-conditioner matrices and their momenta for a layer.

        Only updates for steps matched by the specified update frequency.
        Flushes the accumulated quantities `H_K, H_C`.
        Updates internal quantities `K, C, m_K, m_C`.

        Args:
            module: Layer whose pre-conditioner matrices are updated.
        """
        T = self._get_param_group_entry(module, "T")
        if self.steps % T != 0:
            return

        module_name = self.module_names[module]
        K, C = self.Ks[module_name], self.Cs[module_name]
        # NOTE: Pop such that they will be freed after
        H_K: StructuredMatrix = self.H_Ks.pop(module_name)
        H_C: StructuredMatrix = self.H_Cs.pop(module_name)

        # un-scale `H_C = structure(C.T @ (grad_scale * g) @ (grad_scale * g).T @ C)`
        prev_grad_scale = self._get_grad_scale(self.steps - 1)
        grad_scale = self._get_grad_scale(self.steps)
        if grad_scale != 1.0 or prev_grad_scale != 1.0:
            # In total we have to divide by `grad_scale ** 2`. The `H_C` computed
            # in the backward pass was already divided by `prev_grad_scale` to avoid
            # overflows. Here, we apply the remaining un-scaling
            H_C.mul_(prev_grad_scale / grad_scale**2)

        # 1) COMPUTE UPDATE
        K_tK = K.from_inner()
        C_tC = C.from_inner()

        # hyper-parameters for parameter group of module
        kfac_like = self._get_param_group_entry(module, "kfac_like")
        damping = self._get_param_group_entry(module, "damping")
        alpha1 = self._get_param_group_entry(module, "alpha1")

        normalize_lr_cov = self._get_param_group_entry(module, "normalize_lr_cov")
        # NOTE If we normalize `lr_cov`, we need to multiply with `1.0 - alpha1`
        # to avoid that the update leads to a strictly increasing largest value
        # in `m_K, m_C`
        scale = 0.5 * (1.0 - alpha1 if normalize_lr_cov else 1.0)

        dim_K, dim_C = self.preconditioner_dims(module)
        (dtype_K, dtype_C), dev = self._get_preconditioner_dtypes_and_device(module)

        # step for m_K
        new_m_K = K.zeros(dim_K, dtype=dtype_K, device=dev)
        new_m_K.add_(H_K, alpha=1.0 if kfac_like else H_C.average_trace())
        new_m_K.add_(K_tK, alpha=damping * (1.0 if kfac_like else C_tC.average_trace()))
        new_m_K.diag_add_(-1.0).mul_(scale)

        # step for m_C
        new_m_C = C.zeros(dim_C, dtype=dtype_C, device=dev)
        new_m_C.add_(H_C, alpha=1.0 if kfac_like else H_K.average_trace())
        new_m_C.add_(C_tC, alpha=damping * (1.0 if kfac_like else K_tK.average_trace()))
        new_m_C.diag_add_(-1.0).mul_(scale)

        # 2) APPLY UPDATE
        if alpha1 != 0.0:
            new_m_C.add_(self.m_Cs[module_name], alpha=alpha1)
            new_m_K.add_(self.m_Ks[module_name], alpha=alpha1)
            self.m_Cs[module_name] = new_m_C
            self.m_Ks[module_name] = new_m_K

        # learning rates
        beta1_K = self._get_param_group_entry(module, "lr_cov")
        if isinstance(beta1_K, Callable):  # scheduled
            beta1_K = beta1_K(self.steps)
        beta1_C = self._get_param_group_entry(module, "lr_cov")
        if isinstance(beta1_C, Callable):  # scheduled
            beta1_C = beta1_C(self.steps)

        # perform normalized gradient descent on `K, C` if enabled
        # NOTE We clip the norms below from `1.0` so that the maximum possible
        # learning rate is the `lr_cov` value specified by the user, but no larger
        # to avoid numerical instabilities.
        if normalize_lr_cov:
            beta1_K /= max(1.0, new_m_K.infinity_vector_norm())
            beta1_C /= max(1.0, new_m_C.infinity_vector_norm())

        self.Ks[module_name].add_(K @ new_m_K, alpha=-beta1_K)
        self.Cs[module_name].add_(C @ new_m_C, alpha=-beta1_C)

    def _register_tensor_hook_on_output_to_accumulate_H_terms(
        self, module: Module, inputs: Tuple[Tensor], output: Tensor
<<<<<<< HEAD
    ):
        """Register a tensor hook on the module's output that accumulates the H terms.

        This function can be used as a `full_backward_hook`.

        Only installs the hook for steps matching the specified update frequency.

        Note:
            The easier way to compute `H_K` and `H_C` would be via a full backward hook
            on the module itself which performs the computation. However, this approach
            breaks down if the output of a layer feeds into an activation with
            `inplace=True` (see https://github.com/pytorch/pytorch/issues/61519). Hence
            we use the workaround
            https://github.com/pytorch/pytorch/issues/61519#issuecomment-883524237, and
            install a module hook which installs a tensor hook on the module's output
            tensor, which performs the accumulation of `H_K` and `H_C`.

        Args:
            module: Layer onto whose output a tensor hook to compute `H_K` and `H_C`
                will be installed.
            inputs: The layer's input tensors.
            output: The layer's output tensor.
        """
        T = self._get_param_group_entry(module, "T")
        if is_grad_enabled() and self.steps % T == 0:
            tensor_hook = partial(self._accumulate_H_terms, module, inputs)
            output.register_hook(tensor_hook)

    def _accumulate_H_terms(
        self, module: Module, inputs: Tuple[Tensor], grad_output: Tensor
=======
>>>>>>> 5857af8f
    ):
        """Register a tensor hook on the module's output that accumulates the H terms.

        This function can be used as a `forward_hook`.

        Only installs the hook for steps matching the specified update frequency.

        Note:
            The easier way to compute `H_K` and `H_C` would be via a full backward hook
            on the module itself which performs the computation. However, this approach
            breaks down if the output of a layer feeds into an activation with
            `inplace=True` (see https://github.com/pytorch/pytorch/issues/61519). Hence
            we use the workaround
            https://github.com/pytorch/pytorch/issues/61519#issuecomment-883524237, and
            install a module hook which installs a tensor hook on the module's output
            tensor, which performs the accumulation of `H_K` and `H_C`.

        Args:
            module: Layer onto whose output a tensor hook to compute `H_K` and `H_C`
                will be installed.
            inputs: The layer's input tensors.
            output: The layer's output tensor.
        """
        T = self._get_param_group_entry(module, "T")
        if self.steps % T == 0:
            tensor_hook = partial(self._accumulate_H_terms, module)
            output.register_hook(tensor_hook)

    def _accumulate_H_terms(self, module: Module, grad_output: Tensor):
        """Accumulate the current mini-batch's contribution to `H_K, H_C` for a layer.

        Updates the `H_K, H_C` buffers for the module.

        Requires that the layer inputs have been stored in `self.inputs`.

        Args:
            module: Layer whose pre-conditioner is updated.
<<<<<<< HEAD
            inputs: The layer's input tensors.
=======
>>>>>>> 5857af8f
            grad_output: The gradient w.r.t. the output.
        """
        loss_average = self._get_param_group_entry(module, "loss_average")
        kfac_approx = self._get_param_group_entry(module, "kfac_approx")
        module_name = self.module_names[module]

        # 1) PROCESS INPUTS AND GRAD_OUTPUTS
        a = inputs[0].data
        # Process into matrix according to kfac_approx
        # For convolutions, unfold the input, for modules with bias terms, append a 1
        a = process_input(a, module, kfac_approx)

        g = grad_output.data
        # Process into matrix according to kfac_approx, add scaling from batch average
        g = process_grad_output(g, module, loss_average, kfac_approx)

        # 2) Update H_K, H_C
        K, C = self.Ks[module_name], self.Cs[module_name]
        H_K = K.from_inner(X=a.T)

        # use the gradient scale from the previous step because we do not have access
        # to the actual one during backpropagation
        prev_grad_scale = self._get_grad_scale(self.steps - 1)
        if prev_grad_scale != 1.0:
            # In total we have to divide by `grad_scale ** 2`. Here, we divide
            # by `prev_grad_scale` and apply the remaining un-scaling by dividing
            # by `grad_scale **2 / prev_grad_scale` later when updating the
            # pre-conditioner
            g = g / sqrt(prev_grad_scale)
        H_C = C.from_inner(X=g.T)

        # If DDP is used.
        if dist.is_initialized():
            # all-reduce across devices (computes average by default).
            op = dist.ReduceOp.AVG if loss_average else dist.ReduceOp.SUM
            H_K.all_reduce(op=op)
            H_C.all_reduce(op=op)

        # store or update existing quantities (they get flushed in `.step`)
        self.H_Ks[module_name] = (
            self.H_Ks[module_name].add_(H_K) if module_name in self.H_Ks else H_K
        )
        self.H_Cs[module_name] = (
            self.H_Cs[module_name].add_(H_C) if module_name in self.H_Cs else H_C
        )

    def _install_hooks(
        self, model: Module
    ) -> Tuple[Dict[Module, str], List[RemovableHandle]]:
        """Install hooks on supported modules to accumulate pre-conditioner quantities.

        Args:
            model: Model whose modules are hooked.

        Returns:
            Mapping from hooked modules to their names and list of the installed hooks'
            handles.
        """
        param_ids = [
            p.data_ptr() for group in self.param_groups for p in group["params"]
        ]
        module_names = {
            mod: name
            for (name, mod) in model.named_modules()
            if isinstance(mod, self.SUPPORTED_MODULES)
            and any(p.data_ptr() in param_ids for p in mod.parameters())
        }
<<<<<<< HEAD
        handles = [
            module.register_forward_hook(
                self._register_tensor_hook_on_output_to_accumulate_H_terms
=======
        handles = []
        for module in module_names:
            handles.extend(
                (
                    module.register_forward_pre_hook(self._save_input),
                    module.register_forward_hook(
                        self._register_tensor_hook_on_output_to_accumulate_H_terms
                    ),
                )
>>>>>>> 5857af8f
            )
            for module in module_names
        ]
        return module_names, handles

    def _compute_natural_gradient(self, module: Module) -> Tuple[Tensor, ...]:
        """Compute the natural gradient with the current pre-conditioner for a layer.

        Uses the current value in `.grad` to compute the natural gradient.

        Args:
            module: The layer whose natural gradient will be computed.

        Returns:
            The natural gradient for the parameters (weights only or weights + bias)
            of the layer in tuple format.

        Raises:
            NotImplementedError: If the layer is not supported.
        """
        # 1) CONCATENATE GRADIENTS OF WEIGHT AND BIAS AND RESHAPE INTO MATRIX
        if isinstance(module, Conv2d):
            grad_mat = module.weight.grad.data.flatten(start_dim=1)
        elif isinstance(module, Linear):
            grad_mat = module.weight.grad.data
        else:
            raise NotImplementedError(f"Can't get matrix gradient of {module}")

        if module.bias is not None:
            grad_mat = cat([grad_mat, module.bias.grad.data.unsqueeze(1)], dim=1)

        # un-scale gradients
        grad_scale = self._get_grad_scale(self.steps)
        if grad_scale != 1.0:
            grad_mat = grad_mat / grad_scale

        # 2) COMPUTE THE NATURAL GRADIENT IN CONCATENATED MATRIX FORM
        module_name = self.module_names[module]

        # We need to compute `W @ K @ K^T` where `W` is the weight gradient
        # `K` supports `K @ ...` and `K^T @ ...`. Hence, we rewrite into
        # `W @ K @ K^T = ( K @ (K^T @ W^T) )^T`.
        K = self.Ks[module_name]
        nat_grad = (K @ K.rmatmat(grad_mat.T)).T

        C = self.Cs[module_name]
        nat_grad = C @ (C.rmatmat(nat_grad))

        # If DDP is used.
        if dist.is_initialized():
            # all-reduce across devices.
            loss_average = self._get_param_group_entry(module, "loss_average")
            op = dist.ReduceOp.AVG if loss_average else dist.ReduceOp.SUM
            dist.all_reduce(nat_grad, op=op)

        # 3) UN-CONCATENATE, UN-RESHAPE, AND COPY THE NATURAL GRADIENT TO `.GRAD`
        if module.bias is not None:
            # bias term is stored in last column
            nat_grad_weight, nat_grad_bias = nat_grad[:, :-1], nat_grad[:, -1]
            nat_grad_weight = nat_grad_weight.reshape_as(module.weight)
            nat_grad_bias = nat_grad_bias.reshape_as(module.bias)
            return nat_grad_weight, nat_grad_bias
        else:
            return (nat_grad.reshape_as(module.weight),)

    def step(self, closure: Union[None, Callable[[], Tensor]] = None):
        """Compute natural gradients and update parameters.

        Warn the user when the step is skipped because `inf`s were found in
        the gradients.

        Args:
            closure: Optional closure that evaluates the loss. Not supported.

        Raises:
            NotImplementedError: If a closure is supplied or if `inf`s are
                encountered by a gradient scaler that is used jointly with the
                optimizer.
        """
        if closure is not None:
            raise NotImplementedError("Closure not supported.")

        # Set current gradient scale if used with `torch.cuda.amp.GradScaler`
        # and store it internally. See the comment on the class attribute
        # `_step_supports_amp_scaling` how gradient scales are communicated to
        # an optimizer.
        try:
            # see if `grad_scale` was externally supplied by the user (e.g. when
            # using gradient clipping via `torch.cuda.amp.GradScaler.unscale_`)
            self._get_grad_scale(self.steps)
        except KeyError:
            # `grad_scale` was supplied to the optimizer via `scaler.step`,
            # or no gradient scaler is used.
            grad_scale = getattr(self, "grad_scale", Tensor([1.0])).item()
            self.set_current_grad_scale(grad_scale)

        found_inf = getattr(self, "found_inf", False)
        if found_inf:
            # Skip the update step if `inf`s were encountered in the gradients.
            # The `GradScaler` will adjust the scale in this case.
            simplefilter("always", UserWarning)  # Warn every time this happens.
            warn("Encountered inf in gradients. Skipping update.")
            # Also, empty the accumulators because this step will be skipped.
            for name in self.module_names.values():
                if name in self.H_Ks:
                    del self.H_Ks[name]
                if name in self.H_Cs:
                    del self.H_Cs[name]
        else:
            self._step()

        self.steps += 1

        # remove `grad_scale`s that are not required anymore
        self._remove_used_grad_scales()

    def _step(self):
        """Compute natural gradients and update parameters."""
        for module in self.module_names:
            self._update_preconditioner(module)
            natural_gradients = self._compute_natural_gradient(module)
            parameters = (
                [module.weight] if module.bias is None else [module.weight, module.bias]
            )

            # hyper-parameters for group containing module
            weight_decay = self._get_param_group_entry(module, "weight_decay")
            momentum = self._get_param_group_entry(module, "momentum")
            lr = self._get_param_group_entry(module, "lr")

            for p, p_nat_grad in zip(parameters, natural_gradients):
                p_step = p_nat_grad

                # add weight decay
                if weight_decay != 0.0:
                    p_step.add_(p.data, alpha=weight_decay)

                # momentum on previous updates
                if momentum != 0.0:
                    param_state = self.state[p]
                    if "momentum_buffer" not in param_state:
                        param_state["momentum_buffer"] = zeros_like(p.data)

                    p_momentum = param_state["momentum_buffer"]
                    p_momentum.mul_(momentum).add_(p_step)
                    p_step = p_momentum

                p.data.add_(p_step, alpha=-lr)

    def _get_grad_scale(self, t: int) -> float:
        """Get the gradient scale used in the backpropagation of step `t`.

        Args:
            t: The step for which the gradient scale is requested.

        Returns:
            The gradient scale at step `t`.
        """
        return self._grad_scales[t]

    def _remove_used_grad_scales(self):
        """Remove gradient scales that are not required anymore.

        Modifies `self._grad_scales` in-place.
        """
        drop = [t for t in self._grad_scales if t < self.steps - 1]
        for t in drop:
            del self._grad_scales[t]

    def set_current_grad_scale(self, grad_scale: float):
        """Store the current gradient scale internally.

        Warn the user if `init_grad_scale` was not specified but a scaler is used.

        Args:
            grad_scale: The current gradient scale.
        """
        self._grad_scales[self.steps] = grad_scale

        if self.steps == 0:
            init_scale, this_scale = self._get_grad_scale(-1), self._get_grad_scale(0)
            if init_scale == 1.0 and this_scale != 1.0:
                warn(
                    f"Detected non-zero gradient scaling ({this_scale} at step 0). "
                    + f"Consider passing a value similar to {this_scale} to "
                    "`init_grad_scale` when initializing the optimizer as this will "
                    f"improve numerical stability (was initialized to {init_scale})."
                )

    STATE_ATTRIBUTES: List[str] = [
        "steps",
        "_grad_scales",
        "Ks",
        "Cs",
        "m_Ks",
        "m_Cs",
        "H_Ks",
        "H_Cs",
    ]

    def state_dict(self) -> Dict[str, Any]:
        """Return a save-able state of the optimizer.

        Returns:
            A dictionary containing the optimizer state.
        """
        state_dict = super().state_dict()

        for name in self.STATE_ATTRIBUTES:
            assert name not in state_dict.keys()
            state_dict[name] = getattr(self, name)

        return state_dict

    def load_state_dict(self, state_dict: Dict[str, Any]) -> None:
        """Load an optimizer state.

        Args:
            state_dict: A dictionary containing a valid state obtained from this
                class's `.state_dict()` method.
        """
        attributes = {name: state_dict.pop(name) for name in self.STATE_ATTRIBUTES}
        super().load_state_dict(state_dict)

        for name, value in attributes.items():
            setattr(self, name, value)<|MERGE_RESOLUTION|>--- conflicted
+++ resolved
@@ -540,11 +540,10 @@
 
     def _register_tensor_hook_on_output_to_accumulate_H_terms(
         self, module: Module, inputs: Tuple[Tensor], output: Tensor
-<<<<<<< HEAD
     ):
         """Register a tensor hook on the module's output that accumulates the H terms.
 
-        This function can be used as a `full_backward_hook`.
+        This function can be used as a `forward_hook`.
 
         Only installs the hook for steps matching the specified update frequency.
 
@@ -571,49 +570,14 @@
 
     def _accumulate_H_terms(
         self, module: Module, inputs: Tuple[Tensor], grad_output: Tensor
-=======
->>>>>>> 5857af8f
     ):
-        """Register a tensor hook on the module's output that accumulates the H terms.
-
-        This function can be used as a `forward_hook`.
-
-        Only installs the hook for steps matching the specified update frequency.
-
-        Note:
-            The easier way to compute `H_K` and `H_C` would be via a full backward hook
-            on the module itself which performs the computation. However, this approach
-            breaks down if the output of a layer feeds into an activation with
-            `inplace=True` (see https://github.com/pytorch/pytorch/issues/61519). Hence
-            we use the workaround
-            https://github.com/pytorch/pytorch/issues/61519#issuecomment-883524237, and
-            install a module hook which installs a tensor hook on the module's output
-            tensor, which performs the accumulation of `H_K` and `H_C`.
-
-        Args:
-            module: Layer onto whose output a tensor hook to compute `H_K` and `H_C`
-                will be installed.
+        """Accumulate the current mini-batch's contribution to `H_K, H_C` for a layer.
+
+        Updates the `H_K, H_C` buffers for the module.
+
+        Args:
+            module: Layer whose pre-conditioner is updated.
             inputs: The layer's input tensors.
-            output: The layer's output tensor.
-        """
-        T = self._get_param_group_entry(module, "T")
-        if self.steps % T == 0:
-            tensor_hook = partial(self._accumulate_H_terms, module)
-            output.register_hook(tensor_hook)
-
-    def _accumulate_H_terms(self, module: Module, grad_output: Tensor):
-        """Accumulate the current mini-batch's contribution to `H_K, H_C` for a layer.
-
-        Updates the `H_K, H_C` buffers for the module.
-
-        Requires that the layer inputs have been stored in `self.inputs`.
-
-        Args:
-            module: Layer whose pre-conditioner is updated.
-<<<<<<< HEAD
-            inputs: The layer's input tensors.
-=======
->>>>>>> 5857af8f
             grad_output: The gradient w.r.t. the output.
         """
         loss_average = self._get_param_group_entry(module, "loss_average")
@@ -681,21 +645,9 @@
             if isinstance(mod, self.SUPPORTED_MODULES)
             and any(p.data_ptr() in param_ids for p in mod.parameters())
         }
-<<<<<<< HEAD
         handles = [
             module.register_forward_hook(
                 self._register_tensor_hook_on_output_to_accumulate_H_terms
-=======
-        handles = []
-        for module in module_names:
-            handles.extend(
-                (
-                    module.register_forward_pre_hook(self._save_input),
-                    module.register_forward_hook(
-                        self._register_tensor_hook_on_output_to_accumulate_H_terms
-                    ),
-                )
->>>>>>> 5857af8f
             )
             for module in module_names
         ]
