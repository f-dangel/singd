--- conflicted
+++ resolved
@@ -104,12 +104,8 @@
         Raises:
             ValueError: If the shapes of the arguments are invalid.
         """
-<<<<<<< HEAD
         super().__init__()
-        if A.dim() != 2 or B.dim() != 2 or C.dim() != 1 or D.dim() != 2 or E.dim() != 2:
-=======
         if A.ndim != 2 or B.ndim != 2 or C.ndim != 1 or D.ndim != 2 or E.ndim != 2:
->>>>>>> cc9f605b
             raise ValueError(
                 "Invalid tensor dimensions. Expected 2, 2, 1, 2, 2."
                 + f" Got {A.ndim}, {B.ndim}, {C.ndim}, {D.ndim}, {E.ndim}."
