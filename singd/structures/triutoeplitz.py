"""Toeplitz matrix implemented in the ``StructuredMatrix`` interface."""

from __future__ import annotations

from typing import Union

import torch
from torch import Tensor, arange, cat, triu_indices, zeros
from torch.nn.functional import pad

from singd.structures.base import StructuredMatrix
from singd.structures.utils import (
    all_traces,
    lowest_precision,
    supported_conv1d,
    toeplitz_matmul,
)


class TriuToeplitzMatrix(StructuredMatrix):
    r"""Class for upper-triangular Toeplitz-structured matrices.

    An upper-triangular Toeplitz matrix is defined by:

    \(
    \begin{pmatrix}
        d_1 & d_2 & \cdots & d_K \\
        0 & d_1 & \ddots & \vdots \\
        \vdots & \ddots & \ddots & d_2 \\
        0 & \cdots & 0 & d_1 \\
    \end{pmatrix} \in \mathbb{R}^{K \times K}
    \quad
    \text{with}
    \quad
    \mathbf{d}
    :=
    \begin{pmatrix}
        d_1 \\
        d_2 \\
        \vdots \\
        d_K \\
    \end{pmatrix} \in \mathbb{R}^K\,.
    \)
    """

    WARN_NAIVE_EXCEPTIONS = {  # hard to leverage structure for efficient implementation
        "from_inner",
        "from_inner2",
    }

<<<<<<< HEAD
    def __init__(self, upper_diags: Tensor) -> None:
        """Store the upper-triangular Toeplitz matrix internally.

        Args:
            upper_diags: A vector containing the constants of all diagonals, i.e.
                the first entry corresponds to the constant on the diagonal, the
                second entry to the constant on the upper first off-diagonal, etc.
=======
    def __init__(self, diag_consts: Tensor) -> None:
        r"""Store the upper-triangular Toeplitz matrix internally.

        Args:
            diag_consts: A vector \(\mathbf{d}\) containing the constants of all
                upper diagonals, starting with the main diagonal.
>>>>>>> cc9f605b
        """
        super().__init__()
        self._upper_diags: Tensor
        self.register_tensor(upper_diags, "_upper_diags")

    @classmethod
    def from_dense(cls, mat: Tensor) -> TriuToeplitzMatrix:
        """Construct from a PyTorch tensor.

        Args:
            mat: A dense and symmetric square matrix which will be approximated by a
                ``TriuToeplitzMatrix``.

        Returns:
            ``TriuToeplitzMatrix`` approximating the passed matrix.
        """
        assert mat.shape[0] == mat.shape[1]
        traces = all_traces(mat)

        # sum the lower- and upper-diagonal traces
        dim = mat.shape[0]
        row = zeros(dim, dtype=mat.dtype, device=mat.device)
        idx_main = dim - 1
        row[0] += traces[idx_main]
        row[1:] += traces[idx_main + 1 :]
        row[1:] += traces[:idx_main].flip(0)

        normalization = arange(dim, 0, step=-1, dtype=mat.dtype, device=mat.device)
        row.div_(normalization)

        return cls(row)

    def to_dense(self) -> Tensor:
        """Convert into dense PyTorch tensor.

        Returns:
            The represented matrix as PyTorch tensor.
        """
        dim = self._upper_diags.shape[0]
        i, j = triu_indices(row=dim, col=dim, offset=0)
        mat = zeros(
            (dim, dim), dtype=self._upper_diags.dtype, device=self._upper_diags.device
        )
        mat[i, j] = self._upper_diags[j - i]
        return mat

    def __add__(self, other: TriuToeplitzMatrix) -> TriuToeplitzMatrix:
        """Add with another triu Toeplitz matrix.

        Args:
            other: Another triu Toeplitz matrix which will be added.

        Returns:
            A triu Toeplitz matrix resulting from the addition.
        """
        return TriuToeplitzMatrix(self._upper_diags + other._upper_diags)

    def __mul__(self, other: float) -> TriuToeplitzMatrix:
        """Multiply with a scalar.

        Args:
            other: A scalar that will be multiplied onto the triu Toeplitz matrix.

        Returns:
            A triu Toeplitz matrix resulting from the multiplication.
        """
        return TriuToeplitzMatrix(self._upper_diags * other)

    def __matmul__(
        self, other: Union[TriuToeplitzMatrix, Tensor]
    ) -> Union[TriuToeplitzMatrix, Tensor]:
        """Multiply the triu Toeplitz matrix onto another or a Tensor (@ operator).

        Args:
            other: A matrix which will be multiplied onto. Can be represented by a
                PyTorch tensor or another ``TriuToeplitzMatrix``.

        Returns:
            Result of the multiplication. If a PyTorch tensor was passed as argument,
            the result will be a PyTorch tensor. If a triu Toeplitz matrix was passed,
            the result will be returned as a ``TriuToeplitzMatrix``.
        """
        row = self._upper_diags
        dim = row.shape[0]

        if isinstance(other, Tensor):
            coeffs = cat([zeros(dim - 1, device=row.device, dtype=row.dtype), row])
            return toeplitz_matmul(coeffs, other)

        else:
            # need to create fake channel dimensions
            conv_input = pad(other._upper_diags, (dim - 1, 0)).unsqueeze(0)
            conv_weight = row.flip(0).unsqueeze(0).unsqueeze(0)
            mat_row = supported_conv1d(conv_input, conv_weight).squeeze(0)
            return TriuToeplitzMatrix(mat_row)

    def rmatmat(self, mat: Tensor) -> Tensor:
        """Multiply ``mat`` with the transpose of the structured matrix.

        Args:
            mat: A matrix which will be multiplied by the transpose of the represented
                diagonal matrix.

        Returns:
            The result of ``self.T @ mat``.
        """
        row = self._upper_diags
        dim = row.shape[0]
        coeffs = cat([row.flip(0), zeros(dim - 1, device=row.device, dtype=row.dtype)])

        out_dtype = row.dtype
        compute_dtype = lowest_precision(row.dtype, mat.dtype)
        return toeplitz_matmul(coeffs.to(compute_dtype), mat.to(compute_dtype)).to(
            out_dtype
        )

    ###############################################################################
    #                        Special operations for IF-KFAC                       #
    ###############################################################################

    def trace(self) -> Tensor:
        """Compute the trace of the represented matrix.

        Returns:
            The trace of the represented matrix.
        """
        dim = self._upper_diags.shape[0]
        return self._upper_diags[0] * dim

    def diag_add_(self, value: float) -> TriuToeplitzMatrix:
        """In-place add a value to the diagonal of the represented matrix.

        Args:
            value: Value to add to the diagonal.

        Returns:
            A reference to the updated matrix.
        """
        self._upper_diags[0].add_(value)
        return self

    ###############################################################################
    #                      Special initialization operations                      #
    ###############################################################################
    @classmethod
    def zeros(
        cls,
        dim: int,
        dtype: Union[torch.dtype, None] = None,
        device: Union[torch.device, None] = None,
    ) -> TriuToeplitzMatrix:
        """Create a structured matrix representing the zero matrix.

        Args:
            dim: Dimension of the (square) matrix.
            dtype: Optional data type of the matrix. If not specified, uses the default
                tensor type.
            device: Optional device of the matrix. If not specified, uses the default
                tensor type.

        Returns:
            A structured matrix representing the zero matrix.
        """
        return TriuToeplitzMatrix(zeros(dim, dtype=dtype, device=device))

    @classmethod
    def eye(
        cls,
        dim: int,
        dtype: Union[torch.dtype, None] = None,
        device: Union[torch.device, None] = None,
    ) -> TriuToeplitzMatrix:
        """Create a diagonal matrix representing the identity matrix.

        Args:
            dim: Dimension of the (square) matrix.
            dtype: Optional data type of the matrix. If not specified, uses the default
                tensor type.
            device: Optional device of the matrix. If not specified, uses the default
                tensor type.

        Returns:
            A diagonal matrix representing the identity matrix.
        """
        coeffs = zeros(dim, dtype=dtype, device=device)
        coeffs[0] = 1.0
        return TriuToeplitzMatrix(coeffs)<|MERGE_RESOLUTION|>--- conflicted
+++ resolved
@@ -48,22 +48,12 @@
         "from_inner2",
     }
 
-<<<<<<< HEAD
     def __init__(self, upper_diags: Tensor) -> None:
         """Store the upper-triangular Toeplitz matrix internally.
 
         Args:
-            upper_diags: A vector containing the constants of all diagonals, i.e.
-                the first entry corresponds to the constant on the diagonal, the
-                second entry to the constant on the upper first off-diagonal, etc.
-=======
-    def __init__(self, diag_consts: Tensor) -> None:
-        r"""Store the upper-triangular Toeplitz matrix internally.
-
-        Args:
-            diag_consts: A vector \(\mathbf{d}\) containing the constants of all
+            upper_diags: A vector \(\mathbf{d}\) containing the constants of all
                 upper diagonals, starting with the main diagonal.
->>>>>>> cc9f605b
         """
         super().__init__()
         self._upper_diags: Tensor
