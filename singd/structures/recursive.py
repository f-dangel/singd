"""Recursively defined structured matrices."""

from __future__ import annotations

from typing import Iterator, List, Tuple, Type, Union

from torch import Tensor, block_diag

from singd.structures.base import StructuredMatrix


<<<<<<< HEAD
class RecursiveStructuredMatrix(StructuredMatrix):
    """Base class for recursively defined structured matrices.

    Note:
        To register another structured matrix, use the `register_substructure` method.
        This is similar to PyTorch modules which have a `register_module` method.
    """

    def __init__(self) -> None:
        """Initialize the recursively structured matrix."""
        super().__init__()
        self._substructure_names: List[str] = []

    def register_substructure(self, substructure: StructuredMatrix, name: str) -> None:
        """Register a substructure that represents a part of the matrix.

        Args:
            substructure: A structured matrix
            name: A name for the structured matrix. The matrix will be available under
                `self.name`.

        Raises:
            ValueError: If the name is already in use.
        """
        if hasattr(self, name):
            raise ValueError(f"Variable name {name!r} is already in use.")

        setattr(self, name, substructure)
        self._substructure_names.append(name)

    def named_tensors(self) -> Iterator[Tuple[str, Tensor]]:
        """Yield all tensors that represent the matrix and their names.

        Yields:
            A tuple of the tensor's name and the tensor itself.
        """
        for name in self._tensor_names:
            yield name, getattr(self, name)
        for name in self._substructure_names:
            substructure = getattr(self, name)
            for sub_name, tensor in substructure.named_tensors():
                yield f"{name}.{sub_name}", tensor


class RecursiveTopRightMatrixTemplate(RecursiveStructuredMatrix):
    r"""Template to define recursive structured matrices with top right dense block.
=======
class RecursiveTopRightMatrixTemplate(StructuredMatrix):
    r"""Template to define recursively structured matrices with top right dense block.

    Note:
        This is a template class. To define an actual class, inherit from this class,
        then specify the attributes `MAX_DIMS`, `CLS_A`, and `CLS_C`. See the example
        below.
>>>>>>> cc9f605b

    This matrix is defined by

    \(\begin{pmatrix}
    \mathbf{A} & \mathbf{B} \\
    \mathbf{0} & \mathbf{C}
    \end{pmatrix}\)

    where

    - \(\mathbf{A}, \mathbf{C}\) are structured matrices (which can be recursive).
    - \(\mathbf{B}\) is a dense rectangular matrix.


    Attributes:
        MAX_DIMS: A tuple that contains an integer and a `float('inf')` which indicate
            the maximum dimensions of \(\mathbf{A}\) and \(\mathbf{C}\). For example,
            `(10, float('inf'))` means that only \(\mathbf{A}\) will be used for
            dimensions up to 10, and \(\mathbf{C}\) will be used in addition for larger
            dimensions.
        CLS_A: Structured matrix class used for the top left block \(\mathbf{A}\).
        CLS_C: Structured matrix class used for the the bottom right block
            \(\mathbf{B}\).

    Examples:
        >>> from torch import ones
        >>> from singd.structures.dense import DenseMatrix
        >>> from singd.structures.diagonal import DiagonalMatrix
        >>>
        >>> class Dense3DiagonalTopRightMatrix(RecursiveTopRightMatrixTemplate):
        ...     '''Structured matrix with 3 dense rows upper and lower diagonal part.'''
        ...     MAX_DIMS = (3, float('inf'))
        ...     CLS_A = DenseMatrix
        ...     CLS_C = DiagonalMatrix
        >>>
        >>> # A 5x5 matrix with 3 dense rows in the upper and lower diagonal part
        >>> A = DenseMatrix(ones(3, 3))
        >>> B = 2 * ones(3, 2)
        >>> C = DiagonalMatrix(3 * ones(2))
        >>> mat = Dense3DiagonalTopRightMatrix(A, B, C)
        >>> mat.to_dense()
        tensor([[1., 1., 1., 2., 2.],
                [1., 1., 1., 2., 2.],
                [1., 1., 1., 2., 2.],
                [0., 0., 0., 3., 0.],
                [0., 0., 0., 0., 3.]])
    """
    MAX_DIMS: Tuple[Union[int, float], Union[int, float]]
    CLS_A: Type[StructuredMatrix]
    CLS_C: Type[StructuredMatrix]

    def __init__(self, A: StructuredMatrix, B: Tensor, C: StructuredMatrix):
        r"""Store the matrix internally.

        Args:
            A: Structured matrix representing the top left block \(\mathbf{A}\).
            B: Rectangular tensor representing the top right block \(\mathbf{B}\).
            C: Structured matrix representing the bottom right block \(\mathbf{C}\).

        Note:
            For performance reasons, symmetry is not checked internally and must
            be ensured by the caller.

        Raises:
            ValueError: If the dimensions of the blocks do not match or the
                structured matrices are of wrong type.
        """
<<<<<<< HEAD
        super().__init__()
=======
        if not isinstance(A, self.CLS_A) or not isinstance(C, self.CLS_C):
            raise ValueError(
                f"Matrices A and C must be of type {self.CLS_A} and "
                f"{self.CLS_C}, respectively. Got {type(A)} and {type(C)}."
            )

>>>>>>> cc9f605b
        # TODO Add a `dim` property to make this cheaper
        dim_A, dim_C = A.to_dense().shape[0], C.to_dense().shape[0]
        if B.shape != (dim_A, dim_C):
            raise ValueError(f"Shape of `B` ({B.shape}) should be ({(dim_A, dim_C)}).")

        max_dim_A, max_dim_C = self.MAX_DIMS
        if dim_A > max_dim_A:
            raise ValueError(f"Dim. of A ({dim_A}) exceeds max dim. ({max_dim_A}).")
        if dim_C > max_dim_C:
            raise ValueError(f"Dim. of C ({dim_A}) exceeds max dim. ({max_dim_C}).")

        self.A: StructuredMatrix
        self.register_substructure(A, "A")

        self.B: Tensor
        self.register_tensor(B, "B")

        self.C: StructuredMatrix
        self.register_substructure(C, "C")

    @classmethod
    def from_dense(cls, sym_mat: Tensor) -> RecursiveTopRightMatrixTemplate:
        """Construct from a PyTorch tensor.

        Args:
            sym_mat: A dense and symmetric matrix which will be approximated
                by a `RecursiveTopRightMatrixTemplate`.

        Returns:
            `RecursiveTopRightMatrixTemplate` approximating the passed matrix.
        """
        cls._check_square(sym_mat)

        boundary = _get_boundary(sym_mat.shape[0], cls.MAX_DIMS)
        A = cls.CLS_A.from_dense(sym_mat[:boundary, :boundary])
        B = sym_mat[:boundary, boundary:] + sym_mat[boundary:, :boundary].T
        C = cls.CLS_C.from_dense(sym_mat[boundary:, boundary:])

        return cls(A, B, C)

    def to_dense(self) -> Tensor:
        """Convert into dense PyTorch tensor.

        Returns:
            The represented matrix as PyTorch tensor.
        """
        A = self.A.to_dense()
        C = self.C.to_dense()
        mat = block_diag(A, C)

        dim_A = A.shape[0]
        mat[:dim_A, dim_A:] = self.B

        return mat


<<<<<<< HEAD
class RecursiveBottomLeftMatrixTemplate(RecursiveStructuredMatrix):
    r"""Template to define recursive structured matrices with bottom left dense block.
=======
class RecursiveBottomLeftMatrixTemplate(StructuredMatrix):
    r"""Template to define recursively structured matrices with bottom left dense block.

    Note:
        This is a template class. To define an actual class, inherit from this class,
        then specify the attributes `MAX_DIMS`, `CLS_A`, and `CLS_C`. See the example
        below.
>>>>>>> cc9f605b

    This matrix is defined by

    \(\begin{pmatrix}
    \mathbf{A} & \mathbf{0} \\
    \mathbf{B} & \mathbf{C}
    \end{pmatrix}\)

    where

    - \(\mathbf{A}, \mathbf{C}\) are structured matrices (which can be recursive).
    - \(\mathbf{B}\) is a dense rectangular matrix.


    Attributes:
        MAX_DIMS: A tuple that contains an integer and a `float('inf')` which indicate
            the maximum dimensions of \(\mathbf{A}\) and \(\mathbf{C}\). For example,
            `(10, float('inf'))` means that only \(\mathbf{A}\) will be used for
            dimensions up to 10, and \(\mathbf{C}\) will be used in addition for larger
            dimensions.
        CLS_A: Structured matrix class used for the top left block \(\mathbf{A}\).
        CLS_C: Structured matrix class used for the the bottom right block
            \(\mathbf{C}\).

    Examples:
        >>> from torch import ones
        >>> from singd.structures.dense import DenseMatrix
        >>> from singd.structures.diagonal import DiagonalMatrix
        >>>
        >>> class Dense3DiagonalBottomLeftMatrix(RecursiveBottomLeftMatrixTemplate):
        ...     '''Structured matrix with 3 left columns and right diagonal part.'''
        ...     MAX_DIMS = (3, float('inf'))
        ...     CLS_A = DenseMatrix
        ...     CLS_C = DiagonalMatrix
        >>>
        >>> # A 5x5 matrix with 3 left columns and right diagonal part
        >>> A = DenseMatrix(ones(3, 3))
        >>> B = 2 * ones(2, 3)
        >>> C = DiagonalMatrix(3 * ones(2))
        >>> mat = Dense3DiagonalBottomLeftMatrix(A, B, C)
        >>> mat.to_dense()
        tensor([[1., 1., 1., 0., 0.],
                [1., 1., 1., 0., 0.],
                [1., 1., 1., 0., 0.],
                [2., 2., 2., 3., 0.],
                [2., 2., 2., 0., 3.]])
    """
    MAX_DIMS: Tuple[Union[int, float], Union[int, float]]
    CLS_A: Type[StructuredMatrix]
    CLS_C: Type[StructuredMatrix]

    def __init__(self, A: StructuredMatrix, B: Tensor, C: StructuredMatrix):
        r"""Store the matrix internally.

        Args:
            A: Structured matrix representing the top left block \(\mathbf{A}\).
            B: Rectangular tensor representing the bottom left block \(\mathbf{B}\).
            C: Structured matrix representing the bottom right block \(\mathbf{C}\).

        Note:
            For performance reasons, symmetry is not checked internally and must
            be ensured by the caller.

        Raises:
            ValueError: If the dimensions of the blocks do not match or the structured
                matrices are of wrong type.
        """
<<<<<<< HEAD
        super().__init__()
=======
        if not isinstance(A, self.CLS_A) or not isinstance(C, self.CLS_C):
            raise ValueError(
                f"Matrices A and C must be of type {self.CLS_A} and "
                f"{self.CLS_C}, respectively. Got {type(A)} and {type(C)}."
            )

>>>>>>> cc9f605b
        # TODO Add a `dim` property to make this cheaper
        dim_A, dim_C = A.to_dense().shape[0], C.to_dense().shape[0]
        if B.shape != (dim_C, dim_A):
            raise ValueError(f"Shape of `B` ({B.shape}) should be ({(dim_A, dim_C)}).")

        max_dim_A, max_dim_C = self.MAX_DIMS
        if dim_A > max_dim_A:
            raise ValueError(f"Dim. of A ({dim_A}) exceeds max dim. ({max_dim_A}).")
        if dim_C > max_dim_C:
            raise ValueError(f"Dim. of C ({dim_A}) exceeds max dim. ({max_dim_C}).")

        self.A: StructuredMatrix
        self.register_substructure(A, "A")

        self.B: Tensor
        self.register_tensor(B, "B")

        self.C: StructuredMatrix
        self.register_substructure(C, "C")

    @classmethod
    def from_dense(cls, sym_mat: Tensor) -> RecursiveBottomLeftMatrixTemplate:
        """Construct from a PyTorch tensor.

        Args:
            sym_mat: A dense and symmetric matrix which will be approximated
                by a `RecursiveBottomLeftMatrixTemplate`.

        Returns:
            `RecursiveTopRightMatrixTemplate` approximating the passed matrix.
        """
        cls._check_square(sym_mat)

        boundary = _get_boundary(sym_mat.shape[0], cls.MAX_DIMS)
        A = cls.CLS_A.from_dense(sym_mat[:boundary, :boundary])
        B = sym_mat[boundary:, :boundary] + sym_mat[:boundary, boundary:].T
        C = cls.CLS_C.from_dense(sym_mat[boundary:, boundary:])

        return cls(A, B, C)

    def to_dense(self) -> Tensor:
        """Convert into dense PyTorch tensor.

        Returns:
            The represented matrix as PyTorch tensor.
        """
        A = self.A.to_dense()
        C = self.C.to_dense()
        mat = block_diag(A, C)

        dim_A = A.shape[0]
        mat[dim_A:, :dim_A] = self.B

        return mat


def _get_boundary(
    dim: int, max_dims: Tuple[Union[int, float], Union[int, float]]
) -> int:
    """Determine the boundary index between `A` and `C`.

    Args:
        dim: Total dimension of the recursive matrix.
        max_dims: A 2-tuple containing an integer and a `float('inf')` which indicate
            the maximum dimension of `A` and `C`.

    Returns:
        The boundary index between `A` and `C`.

    Raises:
        ValueError: If `max_dims`'s value is invalid.
    """
    if len(max_dims) != 2:
        raise ValueError(f"Invalid `MAX_DIMS` {max_dims}. Expected a 2-tuple.")

    dim_A, dim_C = max_dims

    if dim_A == float("inf") and isinstance(dim_C, int):
        boundary = max(0, dim - dim_C)
    elif dim_C == float("inf") and isinstance(dim_A, int):
        boundary = min(dim_A, dim)
    else:
        raise ValueError(
            f"Invalid `max_dims` {max_dims}. "
            "One dimension should be `float('inf')`, the other should be `int`."
        )

    return boundary<|MERGE_RESOLUTION|>--- conflicted
+++ resolved
@@ -9,7 +9,6 @@
 from singd.structures.base import StructuredMatrix
 
 
-<<<<<<< HEAD
 class RecursiveStructuredMatrix(StructuredMatrix):
     """Base class for recursively defined structured matrices.
 
@@ -56,15 +55,11 @@
 
 class RecursiveTopRightMatrixTemplate(RecursiveStructuredMatrix):
     r"""Template to define recursive structured matrices with top right dense block.
-=======
-class RecursiveTopRightMatrixTemplate(StructuredMatrix):
-    r"""Template to define recursively structured matrices with top right dense block.
 
     Note:
         This is a template class. To define an actual class, inherit from this class,
         then specify the attributes `MAX_DIMS`, `CLS_A`, and `CLS_C`. See the example
         below.
->>>>>>> cc9f605b
 
     This matrix is defined by
 
@@ -132,16 +127,13 @@
             ValueError: If the dimensions of the blocks do not match or the
                 structured matrices are of wrong type.
         """
-<<<<<<< HEAD
         super().__init__()
-=======
         if not isinstance(A, self.CLS_A) or not isinstance(C, self.CLS_C):
             raise ValueError(
                 f"Matrices A and C must be of type {self.CLS_A} and "
                 f"{self.CLS_C}, respectively. Got {type(A)} and {type(C)}."
             )
 
->>>>>>> cc9f605b
         # TODO Add a `dim` property to make this cheaper
         dim_A, dim_C = A.to_dense().shape[0], C.to_dense().shape[0]
         if B.shape != (dim_A, dim_C):
@@ -198,18 +190,13 @@
         return mat
 
 
-<<<<<<< HEAD
 class RecursiveBottomLeftMatrixTemplate(RecursiveStructuredMatrix):
     r"""Template to define recursive structured matrices with bottom left dense block.
-=======
-class RecursiveBottomLeftMatrixTemplate(StructuredMatrix):
-    r"""Template to define recursively structured matrices with bottom left dense block.
 
     Note:
         This is a template class. To define an actual class, inherit from this class,
         then specify the attributes `MAX_DIMS`, `CLS_A`, and `CLS_C`. See the example
         below.
->>>>>>> cc9f605b
 
     This matrix is defined by
 
@@ -277,16 +264,13 @@
             ValueError: If the dimensions of the blocks do not match or the structured
                 matrices are of wrong type.
         """
-<<<<<<< HEAD
         super().__init__()
-=======
         if not isinstance(A, self.CLS_A) or not isinstance(C, self.CLS_C):
             raise ValueError(
                 f"Matrices A and C must be of type {self.CLS_A} and "
                 f"{self.CLS_C}, respectively. Got {type(A)} and {type(C)}."
             )
 
->>>>>>> cc9f605b
         # TODO Add a `dim` property to make this cheaper
         dim_A, dim_C = A.to_dense().shape[0], C.to_dense().shape[0]
         if B.shape != (dim_C, dim_A):
