"""Block-diagonal dense matrix implemented in the `StructuredMatrix` interface."""

from __future__ import annotations

from typing import Union

import torch
from einops import rearrange
from torch import Tensor, arange, cat, zeros

from singd.structures.base import StructuredMatrix
from singd.structures.utils import (
    lowest_precision,
    supported_einsum,
    supported_eye,
    supported_matmul,
    supported_trace,
)


class BlockDiagonalMatrixTemplate(StructuredMatrix):
    r"""Template class for symmetric block-diagonal dense matrix.

    Note:
        This is a template class. To define an actual class, inherit from this class,
        then specify the `BLOCK_DIM` class attribute. See the example below.

    Block-diagonal matrices have the following structure:

    \(
    \begin{pmatrix}
    \mathbf{A}_1 & \mathbf{0} & \cdots & \cdots & \mathbf{0} \\
    \mathbf{0} & \mathbf{A}_2 & \mathbf{0} & \cdots & \mathbf{0} \\
    \vdots & \ddots & \ddots & \ddots & \vdots \\
    \mathbf{0} & \cdots & \mathbf{0} & \mathbf{A}_N & \mathbf{0} & \\
    \mathbf{0} & \cdots & \cdots & \mathbf{0} & \mathbf{B}
    \end{pmatrix}
    \in \mathbb{R}^{(N D + D') \times (N D + D')}
    \)

    where

    - \(\mathbf{A}_n = \mathbf{A}_n^\top \in \mathbb{R}^{D \times D}\) are symmetric
        matrices containing the diagonal blocks of block dimension \(D\).
    - \(\mathbf{B} = \mathbf{B}^\top \in \mathbb{R}^{D' \times D'}\) is a symmetric
        matrix containing the last block of dimension \(D' < D\), which can be empty
        if \(D\) divides the matrix dimension.

    Attributes:
        BLOCK_DIM: The dimension of a diagonal block (\(D\)).

    Examples:
        >>> from torch import ones
        >>>
        >>> class Block2DiagonalMatrix(BlockDiagonalMatrixTemplate):
        ...     '''Class to represent block-diagonal matrices with 2x2 blocks.'''
        ...     BLOCK_DIM = 2
        >>>
        >>> # A block-diagonal matrix of total dimension 7x7
        >>> blocks, last = ones(3, 2, 2), 2 * ones(1, 1)
        >>> mat = Block2DiagonalMatrix(blocks, last)
        >>> mat.to_dense()
        tensor([[1., 1., 0., 0., 0., 0., 0.],
                [1., 1., 0., 0., 0., 0., 0.],
                [0., 0., 1., 1., 0., 0., 0.],
                [0., 0., 1., 1., 0., 0., 0.],
                [0., 0., 0., 0., 1., 1., 0.],
                [0., 0., 0., 0., 1., 1., 0.],
                [0., 0., 0., 0., 0., 0., 2.]])
    """

    BLOCK_DIM: int

    def __init__(self, blocks: Tensor, last: Tensor) -> None:
        r"""Store the matrix internally.

        Args:
            blocks: The diagonal blocks
                \(\{\mathbf{A}_n = \mathbf{A}_n^\top\}_{n = 1}^N\),
                supplied as a tensor of shape `[N, BLOCK_DIM, BLOCK_DIM]`. If there are
                no blocks, this argument has shape `[0, BLOCK_DIM, BLOCK_DIM]`.
            last: The last block \(\mathbf{B} = \mathbf{B}^\top\) which contains the
                remaining matrix if `BLOCK_DIM` does not divide the matrix dimension.
                Has shape `[last_dim, last_dim]` where `last_dim` may be zero.

        Note:
            For performance reasons, symmetry is not checked internally and must
            be ensured by the caller.

        Raises:
            ValueError: If the passed tensors have incorrect shape.
        """
<<<<<<< HEAD
        super().__init__()
        if blocks.dim() != 3:
=======
        if blocks.ndim != 3:
>>>>>>> cc9f605b
            raise ValueError(
                f"Diagonal blocks must be 3-dimensional, got {blocks.ndim}."
            )
        if blocks.shape[1] != blocks.shape[2] != self.BLOCK_DIM:
            raise ValueError(
                f"Diagonal blocks must be square with dimension {self.BLOCK_DIM},"
                f" got {blocks.shape[1:]} instead."
            )
        if last.ndim != 2 or last.shape[0] != last.shape[1]:
            raise ValueError(f"Last block must be square, got {last.shape}.")
        if last.shape[0] >= self.BLOCK_DIM or last.shape[1] >= self.BLOCK_DIM:
            raise ValueError(
                f"Last block must have dimension at most {self.BLOCK_DIM},"
                f" got {last.shape} instead."
            )

        self._blocks: Tensor
        self.register_tensor(blocks, "_blocks")

        self._last: Tensor
        self.register_tensor(last, "_last")

    @classmethod
    def from_dense(cls, mat: Tensor) -> BlockDiagonalMatrixTemplate:
        """Construct from a PyTorch tensor.

        Args:
            mat: A dense and symmetric square matrix which will be approximated by a
                `BlockDiagonalMatrixTemplate`.

        Returns:
            `BlockDiagonalMatrixTemplate` approximating the passed matrix.
        """
        num_blocks = mat.shape[0] // cls.BLOCK_DIM

        last_start = num_blocks * cls.BLOCK_DIM
        last = mat[last_start:, last_start:]

        blocks_end = num_blocks * cls.BLOCK_DIM
        mat = mat.narrow(0, 0, blocks_end).narrow(1, 0, blocks_end)
        mat = mat.reshape(num_blocks, cls.BLOCK_DIM, num_blocks, cls.BLOCK_DIM)
        idxs = arange(num_blocks, device=mat.device)
        blocks = mat[idxs, :, idxs, :]

        return cls(blocks, last)

    def to_dense(self) -> Tensor:
        """Convert into dense PyTorch tensor.

        Returns:
            The represented matrix as PyTorch tensor.
        """
        num_blocks = self._blocks.shape[0]
        last_dim = self._last.shape[0]
        total_dim = num_blocks * self.BLOCK_DIM + last_dim

        mat = zeros(
            total_dim, total_dim, dtype=self._blocks.dtype, device=self._blocks.device
        )

        for i in range(num_blocks):
            start, end = i * self.BLOCK_DIM, (i + 1) * self.BLOCK_DIM
            mat[start:end, start:end] = self._blocks[i, :, :]

        last_start = num_blocks * self.BLOCK_DIM
        mat[last_start:, last_start:] = self._last

        return mat

    def __matmul__(
        self, other: Union[BlockDiagonalMatrixTemplate, Tensor]
    ) -> Union[BlockDiagonalMatrixTemplate, Tensor]:
        """Multiply with another block-diagonal matrix or PyTorch tensor (@ operator).

        Args:
            other: A matrix which will be multiplied onto. Can be represented by a
                PyTorch tensor or a `BlockDiagonalMatrix`.

        Returns:
            Result of the multiplication. If a PyTorch tensor was passed as argument,
            the result will be a PyTorch tensor. If a block-diagonal matrix was passed,
            the result will be returned as a `BlockDiagonalMatrixTemplate`.

        Raises:
            ValueError: If `other`'s shape is incompatible.
        """
        if isinstance(other, Tensor):
            num_blocks, last_dim = self._blocks.shape[0], self._last.shape[0]
            total_dim = num_blocks * self.BLOCK_DIM + last_dim
            if other.shape[0] != total_dim or other.ndim != 2:
                raise ValueError(
                    f"Expect matrix with {total_dim} rows. Got {other.shape}."
                )
            other_blocks, other_last = other.split(
                [num_blocks * self.BLOCK_DIM, last_dim]
            )

            out_dtype = self._blocks.dtype
            compute_dtype = lowest_precision(self._blocks.dtype, other_blocks.dtype)
            dims = {"block": num_blocks, "row": self.BLOCK_DIM}
            other_blocks = rearrange(
                other_blocks, "(block row) col -> block row col", **dims
            )
            result_blocks = supported_einsum(
                "nij,njk->nik",
                self._blocks.to(compute_dtype),
                other_blocks.to(compute_dtype),
            ).to(out_dtype)
            result_blocks = rearrange(
                result_blocks, "block row col -> (block row) col", **dims
            )

            out_dtype = self._last.dtype
            compute_dtype = lowest_precision(self._last.dtype, other_last.dtype)
            result_last = supported_matmul(
                self._last.to(compute_dtype), other_last.to(compute_dtype)
            ).to(out_dtype)

            return cat([result_blocks, result_last])

        else:
            out_blocks = supported_einsum("nij,njk->nik", self._blocks, other._blocks)
            out_last = supported_matmul(self._last, other._last)
            return self.__class__(out_blocks, out_last)

    def __add__(
        self, other: BlockDiagonalMatrixTemplate
    ) -> BlockDiagonalMatrixTemplate:
        """Add with another block-diagonal matrix.

        Args:
            other: Another block-diagonal matrix which will be added.

        Returns:
            A block-diagonal matrix resulting from the addition.
        """
        return self.__class__(self._blocks + other._blocks, self._last + other._last)

    def __mul__(self, other: float) -> BlockDiagonalMatrixTemplate:
        """Multiply with a scalar.

        Args:
            other: A scalar that will be multiplied onto the diagonal matrix.

        Returns:
            A diagonal matrix resulting from the multiplication.
        """
        return self.__class__(other * self._blocks, other * self._last)

    def rmatmat(self, mat: Tensor) -> Tensor:
        """Multiply `mat` with the transpose of the structured matrix.

        Args:
            mat: A matrix which will be multiplied by the transpose of the represented
                block-diagonal matrix.

        Returns:
            The result of the multiplication with the represented matrix's transpose.
        """
        return self @ mat

    ###############################################################################
    #                        Special operations for IF-KFAC                       #
    ###############################################################################

    def from_inner(self, X: Union[Tensor, None] = None) -> BlockDiagonalMatrixTemplate:
        """Represent the matrix block-diagonal of `self.T @ X @ X^T @ self`.

        Let `K := self`. We can first re-write `K.T @ X @ X^T @ K` into
        `S @ S.T` where `S = K.T @ X`. Next, note that `S` has block structure:
        Write `K := blockdiag(K₁, K₂, ...)` and write `X` as a stack of matrices
        `X = vstack(X₁, X₂, ...)` where `Xᵢ` is associated with the `i`th diagonal
        block. Then `S = vstack( K₁.T @ X₁, K₂ @ X₂, ...) = vstack(S₁ S₂, ...)` where
        we have introduced `Sᵢ = Kᵢ.T @ Xᵢ`. Consequently, `S @ S.T` consists of
        blocks `(i, j)` with structure `Sᵢ @ Sⱼ.T`. We are only interested in the
        diagonal blocks. So we need to compute
        `Sᵢ @ Sᵢ.T = (Kᵢ.T @ Xᵢ) @ (Kᵢ.T @ Xᵢ).T` for all `i`.

        Args:
            X: Optional arbitrary 2d tensor. If `None`, `X = I` will be used.

        Returns:
            A `DiagonalMatrix` representing matrix block diagonal of
            `self.T @ X @ X^T @ self`.
        """
        if X is None:
            S_blocks, S_last = self._blocks, self._last
        else:
            num_blocks, last_dim = self._blocks.shape[0], self._last.shape[0]
            S_blocks, S_last = self.rmatmat(X).split(
                [num_blocks * self.BLOCK_DIM, last_dim]
            )
            dims = {"block": num_blocks, "row": self.BLOCK_DIM}
            S_blocks = rearrange(S_blocks, "(block row) col -> block row col", **dims)

        out_blocks = supported_einsum("nij,nkj->nik", S_blocks, S_blocks)
        out_last = supported_matmul(S_last, S_last.T)

        return self.__class__(out_blocks, out_last)

    def trace(self) -> Tensor:
        """Compute the trace of the represented matrix.

        Returns:
            The trace of the represented matrix.
        """
        return supported_einsum("nii->", self._blocks) + supported_trace(self._last)

    def diag_add_(self, value: float) -> BlockDiagonalMatrixTemplate:
        """In-place add a value to the diagonal of the represented matrix.

        Args:
            value: Value to add to the diagonal.

        Returns:
            A reference to the updated matrix.
        """
        idxs = arange(self.BLOCK_DIM, device=self._blocks.device)
        self._blocks[:, idxs, idxs] += value

        idxs = arange(self._last.shape[0], device=self._last.device)
        self._last[idxs, idxs] += value

        return self

    ###############################################################################
    #                      Special initialization operations                      #
    ###############################################################################

    @classmethod
    def zeros(
        cls,
        dim: int,
        dtype: Union[torch.dtype, None] = None,
        device: Union[torch.device, None] = None,
    ) -> BlockDiagonalMatrixTemplate:
        """Create a structured matrix representing the zero matrix.

        Args:
            dim: Dimension of the (square) matrix.
            dtype: Optional data type of the matrix. If not specified, uses the default
                tensor type.
            device: Optional device of the matrix. If not specified, uses the default
                tensor type.

        Returns:
            A structured matrix representing the zero matrix.
        """
        num_blocks, last_dim = divmod(dim, cls.BLOCK_DIM)
        blocks = zeros(
            num_blocks, cls.BLOCK_DIM, cls.BLOCK_DIM, dtype=dtype, device=device
        )
        last = zeros(last_dim, last_dim, dtype=dtype, device=device)
        return cls(blocks, last)

    @classmethod
    def eye(
        cls,
        dim: int,
        dtype: Union[torch.dtype, None] = None,
        device: Union[torch.device, None] = None,
    ) -> BlockDiagonalMatrixTemplate:
        """Create a structured matrix representing the identity matrix.

        Args:
            dim: Dimension of the (square) matrix.
            dtype: Optional data type of the matrix. If not specified, uses the default
                tensor type.
            device: Optional device of the matrix. If not specified, uses the default
                tensor type.

        Returns:
            A block-diagonal matrix representing the identity matrix.
        """
        num_blocks, last_dim = divmod(dim, cls.BLOCK_DIM)

        one_block = supported_eye(cls.BLOCK_DIM, dtype=dtype, device=device)
        blocks = one_block.unsqueeze(0).repeat(num_blocks, 1, 1)

        last = supported_eye(last_dim, dtype=dtype, device=device)

        return cls(blocks, last)


class Block30DiagonalMatrix(BlockDiagonalMatrixTemplate):
    """Block-diagonal matrix with blocks of size 30.

    Note:
        See the template class `BlockDiagonalMatrixTemplate` for a mathematical
        description.
    """

    BLOCK_DIM = 30


class Block3DiagonalMatrix(BlockDiagonalMatrixTemplate):
    """Block-diagonal matrix with blocks of size 3.

    Note:
        See the template class `BlockDiagonalMatrixTemplate` for a mathematical
        description.
    """

    BLOCK_DIM = 3<|MERGE_RESOLUTION|>--- conflicted
+++ resolved
@@ -90,12 +90,7 @@
         Raises:
             ValueError: If the passed tensors have incorrect shape.
         """
-<<<<<<< HEAD
-        super().__init__()
-        if blocks.dim() != 3:
-=======
         if blocks.ndim != 3:
->>>>>>> cc9f605b
             raise ValueError(
                 f"Diagonal blocks must be 3-dimensional, got {blocks.ndim}."
             )
