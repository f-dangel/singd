"""Implements structured inverse-free KFAC."""

from math import sqrt
from typing import Any, Callable, Dict, Iterable, List, Tuple, Type, Union
from warnings import warn

import torch.distributed as dist
from torch import Tensor, cat, dtype, is_grad_enabled, zeros_like
from torch.nn import Conv2d, Linear, Module, Parameter
from torch.nn.parallel import DataParallel as DP
from torch.nn.parallel import DistributedDataParallel as DDP
from torch.optim import Optimizer
from torch.utils.hooks import RemovableHandle

from sparse_ngd.optim.accumulator import BatchAccumulator
from sparse_ngd.optim.utils import process_grad_output, process_input
from sparse_ngd.structures.base import StructuredMatrix
from sparse_ngd.structures.dense import DenseMatrix
from sparse_ngd.structures.diagonal import DiagonalMatrix


class SNGD(Optimizer):
    """Structured inverse-free KFAC based on the empirical Fisher.

    Extends the inverse-free KFAC algorithm from

    - Lin et al. (ICML 2023), 'Simplifying Momentum-based Riemannian Submanifold
      Optimization'

    by allowing for structured matrices. We use their notation in the code.

    Note:
        The optimizer installs forward and backward hooks on known modules.
        These hooks compute quantities required for the pre-conditioner and are
        compatible with gradient accumulation. During `.step`, these quantities
        will be flushed to update the pre-conditioner, compute the approximate
        natural gradient, and update the neural network parameters.

    Attributes:
        SUPPORTED_STRUCTURES: A string-to-class mapping of supported structures.
        SUPPORTED_MODULES: Supported layers.
        _step_supports_amp_scaling: Indicate that `step` handles gradient scaling
            internally if the optimizer is used together with a
            ``torch.cuda.amp.GradScaler``. Before calling this class's ``.step()``,
            the gradient scaler will store the current gradient scale inside
            ``.grad_scale``, and whether ``infs`` occur in the gradients in
            ``.found_inf``. For details, see the implementation of
            ``torch.cuda.amp.GradScaler.step`` at
            https://pytorch.org/docs/stable/_modules/torch/cuda/amp/grad_scaler.html.
    """

    SUPPORTED_STRUCTURES: Dict[str, Type[StructuredMatrix]] = {
        "dense": DenseMatrix,
        "diagonal": DiagonalMatrix,
    }
    SUPPORTED_MODULES: Tuple[Type[Module], ...] = (Linear, Conv2d)
    _step_supports_amp_scaling = True  # do not modify this name (PyTorch convention)!

    def __init__(
        self,
        model: Module,
        params: Union[None, Iterable[Parameter], List[Dict[str, Any]]] = None,
        lr: float = 0.001,  # β₂ in the paper
        momentum: float = 0.9,  # α₂ in the paper
        damping: float = 0.001,  # λ in the paper
        alpha1: float = 0.5,  # α₁ in the paper
        weight_decay: float = 0.0,  # γ in the paper
        T: int = 10,  # T in the paper
        batch_averaged: bool = True,
        lr_cov: Union[float, Callable[[int], float]] = 1e-2,  # β₁ in the paper
        structures: Tuple[str, str] = ("diagonal", "dense"),
        warn_unsupported: bool = True,
        kfac_like: bool = False,
        preconditioner_dtype: Tuple[Union[dtype, None], Union[dtype, None]] = (
            None,
            None,
        ),
        init_grad_scale: float = 1.0,
    ):
        """Structured inverse-free KFAC optimizer.

        Uses the empirical Fisher. See Lin et al. (2023) for the notation.

        Args:
            model: The neural network whose parameters (or a subset thereof) will be
                trained.
            params: Used to specify the trainable parameters or parameter groups.
                If unspecified, all parameters of ``model`` which are supported by the
                optimizer will be trained. If a list of ``Parameters`` is passed,
                only these parameters will be trained. If a list of dictionaries is
                passed, these will be used as parameter groups.
            lr: (β₂ in the paper) Learning rate for the parameter updates.
                Default: ``0.001``.
            momentum: (α₂ in the paper) Momentum on the parameter updates.
                Default: ``0.9``.
            damping: (λ in the paper) Damping strength used in the updates of
                ``m_K, m_C``. Default: ``0.001``.
            alpha1: (α₁ in the paper) Momentum used in the update of ``m_K, m_C``.
                Default: ``0.5``.
            weight_decay: (γ in the paper) Weight decay on the parameters.
                Default: ``0.0``.
            T: Pre-conditioner update frequency. Default: ``10``.
            batch_averaged: Whether the loss function is a mean over per-sample
                losses. Default is ``True``.
            lr_cov: (β₁ in the paper) Learning rate for the updates of ``m_K, m_C``.
                Default is ``1e-2``. Also allows for a callable which takes the current
                step and returns the current value for ``lr_cov``.
            structures: A 2-tuple of strings specifying the structure of the
                factorizations of ``K`` and ``C``. Possible values are
                (``'dense'``, ``'diagonal'``). Default is (``'dense'``, ``'dense'``).
            warn_unsupported: Only relevant if ``params`` is unspecified. Whether to
                warn if ``model`` contains parameters of layers that are not supported.
                These parameters will not be trained by the optimizer.
            kfac_like: Whether to use an update rule which results in an update close
                to the KFAC optimizer. Default: ``False``. Please see the theorem in
                the paper for more details.
            preconditioner_dtype: Data types used to store the structured
                pre-conditioner matrices (``K`` and ``C``). If ``None``, will use the
                same data type as the parameter for both pre-conditioner matrices. If
                ``(float32, None)``, will use ``float32`` for ``K`` and the same data
                type as the weight for ``C``. Default: ``(None, None)``.
            init_grad_scale: Only relevant if using a ``GradScaler``. Initial gradient
                scale of the scaler or a number of similar magnitude. If unspecified,
                the optimizer will still work correctly but the pre-conditioner compu-
                tation in the first backpropagation might be numerically unstable.
                Default: ``1.0``.

        Raises:
            TypeError: If DataParallel or DistributedDataParallel model wrappers
                are used.
            ValueError: If any of the learning rate and momentum parameters
                (``lr, lr_cov, alpha1, momentum, weight_decay``) are non-positive.
        """
        if isinstance(model, (DP, DDP)):
            raise TypeError(
                "DataParallel and DistributedDataParallel wrappers are not supported. "
                "Use the normal DDP setup without the wrapper for distributed training."
            )

        for x, name in [
            (lr, "lr"),
            (lr_cov, "lr_cov"),
            (alpha1, "alpha1"),
            (momentum, "momentum"),
            (weight_decay, "weight_decay"),
        ]:
            if isinstance(x, float) and x < 0.0:
                raise ValueError(f"{name} must be positive. Got {x}")

        defaults = dict(
            lr=lr,
            momentum=momentum,
            damping=damping,
            alpha1=alpha1,
            weight_decay=weight_decay,
            T=T,
            batch_averaged=batch_averaged,
            lr_cov=lr_cov,
            structures=structures,
            kfac_like=kfac_like,
            preconditioner_dtype=preconditioner_dtype,
        )
        if params is None:
            params = self._get_trainable_parameters(
                model, warn_unsupported=warn_unsupported
            )
        super().__init__(params, defaults)
        self.steps = 0

        # for mapping modules to their groups
        self.param_to_group_idx = self._check_param_groups(model)
        # layers whose parameters will be updated
        self.modules, self.hook_handles = self._install_hooks(model)

        # temporarily stores layer inputs during a forward-backward pass
        self.inputs: Dict[Module, Tensor] = {}

        # store matrices for the pre-conditioner
        self.Ks: Dict[Module, StructuredMatrix] = {}
        self.Cs: Dict[Module, StructuredMatrix] = {}

        # store momentum terms for the pre-conditioner matrices
        self.m_Ks: Dict[Module, StructuredMatrix] = {}
        self.m_Cs: Dict[Module, StructuredMatrix] = {}

        # accumulators for H_K and H_C
        self.H_Ks: Dict[Module, BatchAccumulator] = {}
        self.H_Cs: Dict[Module, BatchAccumulator] = {}

        self._initialize_buffers()

        # Book-keeping of ``grad_scale``s. We need to keep track of scales of two
        # consecutive steps because we do not have access to the scale at step ``t``
        # during its backpropagation, but only when updating the pre-conditioner. Our
        # solution is to un-scale the gradient with the scale from step ``t-1`` in the
        # backward hook computations for step ``t``, then undo and use the scale from
        # step ``t`` in the pre-conditioner update.
        self._grad_scales: Dict[int, float] = {-1: init_grad_scale}
        # Private attribute for the ``grad_scale`` property.
        self._grad_scale: Union[None, float] = None

    def _get_param_group_entry(self, module: Module, entry: str) -> Any:
        """Get the parameter group that contains the layer's parameters.

        Args:
            module: A supported layer whose parameter group will be returned.
            entry: The entry in the parameter group that will be returned.

        Returns:
            The entry of the parameter group that contains the layer's parameters.
        """
        assert isinstance(module, self.SUPPORTED_MODULES)
        group_idx = self.param_to_group_idx[module.weight.data_ptr()]
        return self.param_groups[group_idx][entry]

    def _check_param_groups(self, model: Module) -> Dict[int, int]:
        """Check parameter groups for conflicts.

        For all supported layers, the parameters must be in the same group because
        we compute and update the pre-conditioner per layer.

        Args:
            model: The model whose layers will be checked.

        Raises:
            ValueError: If parameters in a supported layer are in different groups.

        Returns:
            A dictionary mapping parameter IDs (``.data_ptr()``) to group indices.
        """
        # if KFAC-like update is employed, alpha1 will be ignored
        for idx, group in enumerate(self.param_groups):
            if group["kfac_like"] and group["alpha1"] != 0.0:
                warn(
                    f"Parameter group {idx} has kfac_like=True but was initialized "
                    + f"with non-zero Riemannian momentum (alpha1={group['alpha1']}). "
                    + "Setting alpha' to zero."
                )
                group["alpha1"] = 0.0

        # Find out which parameter is in which group
        param_to_group_idx = {}
        for group_idx, group in enumerate(self.param_groups):
            for param in group["params"]:
                param_to_group_idx[param.data_ptr()] = group_idx

        param_ids = [
            param.data_ptr() for group in self.param_groups for param in group["params"]
        ]
        # check that parameters in a supported module are in the same group
        # all layers that are not containers
        modules = [
            m
            for m in model.modules()
            if len(list(m.modules())) == 1 and isinstance(m, self.SUPPORTED_MODULES)
        ]
        for m in modules:
            m_param_ids = [
                p.data_ptr() for p in m.parameters() if p.data_ptr() in param_ids
            ]
            m_groups = [param_to_group_idx[p_id] for p_id in m_param_ids]
            if len(set(m_groups)) not in [0, 1]:
                raise ValueError(
                    "Parameters of a layer are in different parameter groups. "
                    + f"Layer: {m}. Group index of parameters: {m_groups}."
                )

        return param_to_group_idx

    def _get_trainable_parameters(
        self, model: Module, warn_unsupported: bool
    ) -> List[Parameter]:
        """Return a list containing the model parameters that can be trained.

        Args:
            model: The model whose parameters should be trained.
            warn_unsupported: Whether to warn if ``model`` contains parameters of
                layers that are not supported.

        Returns:
            A list of parameters that can be trained.
        """
        # all layers that are not containers
        named_modules = [
            (name, mod)
            for name, mod in model.named_modules()
            if len(list(mod.modules())) == 1
        ]

        trainable = []
        for name, mod in named_modules:
            mod_trainable = [param for param in mod.parameters() if param.requires_grad]
            if isinstance(mod, self.SUPPORTED_MODULES):
                trainable.extend(mod_trainable)
            elif mod_trainable and warn_unsupported:
                warn(
                    "Found un-supported parameter(s) that will not be trained in "
                    + f"layer {name}: {mod}. To disable this warning, construct the "
                    "optimizer with `warn_unsupported=False`."
                )

        return trainable

    def _initialize_buffers(self):
        """Initialize buffers for ``K, C, m_K, m_C``.

        Writes to ``self.Ks, self.Cs, self.m_Ks, self.m_Cs``.

        ``K, C`` are initialized to identity matrices, their momentum terms
        ``m_K, m_C`` to zero.
        """
        for module in self.modules:
            dim_K, dim_C = self.preconditioner_dims(module)

            dtype = self._get_param_group_entry(module, "preconditioner_dtype")
            dtype_K = dtype[0] if dtype[0] is not None else module.weight.dtype
            dtype_C = dtype[1] if dtype[1] is not None else module.weight.dtype
            device = module.weight.device

            # use the structure specified for the parameter group
            structures = self._get_param_group_entry(module, "structures")
            K_cls = self.SUPPORTED_STRUCTURES[structures[0]]
            C_cls = self.SUPPORTED_STRUCTURES[structures[1]]

            self.Ks[module] = K_cls.eye(dim_K, dtype=dtype_K, device=device)
            self.Cs[module] = C_cls.eye(dim_C, dtype=dtype_C, device=device)

            alpha1 = self._get_param_group_entry(module, "alpha1")
            if alpha1 != 0.0:
                self.m_Ks[module] = K_cls.zeros(dim_K, dtype=dtype_K, device=device)
                self.m_Cs[module] = C_cls.zeros(dim_C, dtype=dtype_C, device=device)

    @staticmethod
    def preconditioner_dims(module: Module) -> Tuple[int, int]:
        """Return the dimensions of the pre-conditioner matrices for a layer.

        Args:
            module: Layer whose pre-conditioner dimensions are returned.

        Returns:
            Tuple of the form ``(dim_K, dim_C)``.

        Raises:
            NotImplementedError: If the module is not supported.
        """
        if isinstance(module, Linear):
            dim_C, dim_K = module.weight.shape
            if module.bias is not None:
                dim_K += 1
        elif isinstance(module, Conv2d):
            dim_K = module.weight.shape[1:].numel()
            if module.bias is not None:
                dim_K += 1
            dim_C = module.weight.shape[0]
        else:
            raise NotImplementedError(f"Initialization not implemented for {module}.")
        return dim_K, dim_C

    def _save_input(self, module: Module, inputs: Tuple[Tensor]):
        """Internally store input of a layer if triggered by update frequency.

        Saves the input to ``self.inputs``.

        Args:
            module: Layer whose input is stored.
            inputs: Inputs to the layer.
        """
        T = self._get_param_group_entry(module, "T")
        if is_grad_enabled() and self.steps % T == 0:
            self.inputs[module] = inputs[0].data

    def _update_preconditioner(self, module: Module):
        """Update the pre-conditioner matrices and their momenta for a layer.

        Only updates for steps matched by the specified update frequency.
        Flushes the accumulated quantities ``H_K, H_C``.
        Updates internal quantities ``K, C, m_K, m_C``.

        Args:
            module: Layer whose pre-conditioner matrices are updated.
        """
        T = self._get_param_group_entry(module, "T")
        if self.steps % T != 0:
            return

        K, C = self.Ks[module], self.Cs[module]
        # NOTE: Pop such that they will be freed after
        H_K: StructuredMatrix = self.H_Ks.pop(module).value
        H_C: StructuredMatrix = self.H_Cs.pop(module).value

        # un-scale ``H_C = structure(C.T @ (grad_scale * g) @ (grad_scale * g).T @ C)``
        prev_grad_scale = self._get_grad_scale(self.steps - 1)
        grad_scale = self._get_grad_scale(self.steps)
        if grad_scale != 1.0 or prev_grad_scale != 1.0:
            # In total we have to divide by ``grad_scale ** 2``. The ``H_C`` computed
            # in the backward pass was already divided by ``prev_grad_scale`` to avoid
            # overflows. Here, we apply the remaining un-scaling
            H_C *= prev_grad_scale / grad_scale**2

        # 1) COMPUTE UPDATE
        K_tK = K.from_inner()
        C_tC = C.from_inner()

        p, d = self.preconditioner_dims(module)

        # TODO These don't need to be computed for KFAC-like, but at the moment we
        # need their device and dtype to create the ``eye_like``s below
        tr_H_C = H_C.trace()
        tr_H_K = H_K.trace()

        # hyper-parameters for parameter group of module
        kfac_like = self._get_param_group_entry(module, "kfac_like")
        damping = self._get_param_group_entry(module, "damping")
        structures = self._get_param_group_entry(module, "structures")
        K_cls = self.SUPPORTED_STRUCTURES[structures[0]]
        C_cls = self.SUPPORTED_STRUCTURES[structures[1]]

        # step for m_K
        if kfac_like:
            first_term = H_K
            second_term = K_tK * damping
        else:
            first_term = H_K * (tr_H_C / d)
            c_squared = damping * C_tC.trace()
            second_term = K_tK * (c_squared / d)
        third_term = K_cls.eye(p, dtype=tr_H_K.dtype, device=tr_H_K.device)
        new_m_K = (first_term + second_term - third_term) * 0.5

        # step for m_C
        if kfac_like:
            first_term = H_C
            second_term = C_tC
        else:
            first_term = H_C * (tr_H_K / p)
            kappa_squared = damping * K_tK.trace()
            second_term = C_tC * (kappa_squared / p)
        third_term = C_cls.eye(d, dtype=tr_H_C.dtype, device=tr_H_C.device)
        new_m_C = (first_term + second_term - third_term) * 0.5

        # 2) APPLY UPDATE
        alpha1 = self._get_param_group_entry(module, "alpha1")
        if alpha1 != 0.0:
            new_m_C += self.m_Cs[module] * alpha1
            new_m_K += self.m_Ks[module] * alpha1
            self.m_Cs[module] = new_m_C
            self.m_Ks[module] = new_m_K

        beta1 = self._get_param_group_entry(module, "lr_cov")
        if isinstance(beta1, Callable):  # scheduled
            beta1 = beta1(self.steps)
        self.Ks[module] = K - (K @ new_m_K) * beta1
        self.Cs[module] = C - (C @ new_m_C) * beta1

    def _accumulate_H_terms(
        self, module: Module, grad_input: Tuple[Tensor], grad_output: Tuple[Tensor]
    ):
        """Accumulate the current mini-batch's contribution to ``H_K, H_C`` for a layer.

        Updates the ``H_K, H_C`` buffers for the module.

        Only updates for steps matched by the specified update frequency.
        Requires that the layer inputs have been stored in ``self.inputs``.

        Args:
            module: Layer whose pre-conditioner is updated.
            grad_input: Gradients w.r.t. the input.
            grad_output: Gradients w.r.t. the output.
        """
        T = self._get_param_group_entry(module, "T")
        if self.steps % T != 0:
            return

        batch_averaged = self._get_param_group_entry(module, "batch_averaged")

        # 1) PROCESS INPUTS AND GRAD_OUTPUTS
        a = self.inputs.pop(module)
        batch_size = a.shape[0]
        # For convolutions, unfold the input, for modules with bias terms, append a 1
        a = process_input(a, module)

        g = grad_output[0].data
        # Flatten into matrix, add scaling from batch average
        g = process_grad_output(g, module, batch_averaged)

        # 2) Update H_K, H_C
        K, C = self.Ks[module], self.Cs[module]
        H_K = K.from_inner(X=a.T)

        # use the gradient scale from the previous step because we do not have access
        # to the actual one during backpropagation
        prev_grad_scale = self._get_grad_scale(self.steps - 1)
        if prev_grad_scale != 1.0:
            # In total we have to divide by ``grad_scale ** 2``. Here, we divide
            # by ``prev_grad_scale`` and apply the remaining un-scaling by dividing
            # by ``grad_scale **2 / prev_grad_scale`` later when updating the
            # pre-conditioner
            g = g / sqrt(prev_grad_scale)
        H_C = C.from_inner(X=g.T)

        # If DDP is used.
        if dist.is_initialized():
            # all-reduce across devices (computes average by default).
            op = dist.ReduceOp.AVG if batch_averaged else dist.ReduceOp.SUM
            H_K.all_reduce(op=op)
            H_C.all_reduce(op=op)

        # maybe set up fresh accumulators (they get flushed in `.step`)
        if module not in self.H_Ks:
            self.H_Ks[module] = BatchAccumulator(batch_averaged=batch_averaged)
        if module not in self.H_Cs:
            self.H_Cs[module] = BatchAccumulator(batch_averaged=batch_averaged)

        self.H_Ks[module].update(H_K, batch_size)
        self.H_Cs[module].update(H_C, batch_size)

    def _install_hooks(
        self, model: Module
    ) -> Tuple[List[Module], List[RemovableHandle]]:
        """Install hooks on supported modules to accumulate pre-conditioner quantities.

        Args:
            model: Model whose modules are hooked.

        Returns:
            List of modules that have been hooked and list of the installed hooks'
            handles.
        """
        param_ids = [
            p.data_ptr() for group in self.param_groups for p in group["params"]
        ]
        modules = [
            m
            for m in model.modules()
            if isinstance(m, self.SUPPORTED_MODULES)
            and any(p.data_ptr() in param_ids for p in m.parameters())
        ]
        handles = []
        for module in modules:
            handles.extend(
                (
                    module.register_forward_pre_hook(self._save_input),
                    module.register_full_backward_hook(self._accumulate_H_terms),
                )
            )
        return modules, handles

    def _compute_natural_gradient(self, module: Module) -> Tuple[Tensor, ...]:
        """Compute the natural gradient with the current pre-conditioner for a layer.

        Uses the current value in ``.grad`` to compute the natural gradient.

        Args:
            module: The layer whose natural gradient will be computed.

        Returns:
            The natural gradient for the parameters (weights only or weights + bias)
            of the layer in tuple format.

        Raises:
            NotImplementedError: If the layer is not supported.
        """
        # 1) CONCATENATE GRADIENTS OF WEIGHT AND BIAS AND RESHAPE INTO MATRIX
        if isinstance(module, Conv2d):
            grad_mat = module.weight.grad.data.flatten(start_dim=1)
        elif isinstance(module, Linear):
            grad_mat = module.weight.grad.data
        else:
            raise NotImplementedError(f"Can't get matrix gradient of {module}")

        if module.bias is not None:
            grad_mat = cat([grad_mat, module.bias.grad.data.unsqueeze(1)], dim=1)

        # un-scale gradients
        grad_scale = self._get_grad_scale(self.steps)
        if grad_scale != 1.0:
            grad_mat = grad_mat / grad_scale

        # 2) COMPUTE THE NATURAL GRADIENT IN CONCATENATED MATRIX FORM

        # We need to compute ``W @ K @ K^T`` where ``W`` is the weight gradient
        # ``K`` supports ``K @ ...`` and ``K^T @ ...``. Hence, we rewrite into
        # ``W @ K @ K^T = ( K @ (K^T @ W^T) )^T``.
        K = self.Ks[module]
        nat_grad = (K @ K.rmatmat(grad_mat.T)).T

        C = self.Cs[module]
        nat_grad = C @ (C.rmatmat(nat_grad))

        # If DDP is used.
        if dist.is_initialized():
            # all-reduce across devices.
            batch_averaged = self._get_param_group_entry(module, "batch_averaged")
            op = dist.ReduceOp.AVG if batch_averaged else dist.ReduceOp.SUM
            dist.all_reduce(nat_grad, op=op)

        # 3) UN-CONCATENATE, UN-RESHAPE, AND COPY THE NATURAL GRADIENT TO ``.GRAD``
        if module.bias is not None:
            # bias term is stored in last column
            nat_grad_weight, nat_grad_bias = nat_grad[:, :-1], nat_grad[:, -1]
            nat_grad_weight = nat_grad_weight.reshape_as(module.weight)
            nat_grad_bias = nat_grad_bias.reshape_as(module.bias)
            return nat_grad_weight, nat_grad_bias
        else:
            return (nat_grad.reshape_as(module.weight),)

    def step(self, closure: Union[None, Callable[[], Tensor]] = None):
        """Compute natural gradients and update parameters.

        Args:
            closure: Optional closure that evaluates the loss. Not supported.

        Raises:
            NotImplementedError: If a closure is supplied or if ``inf``s are
                encountered by a gradient scaler that is used jointly with the
                optimizer.
        """
        if closure is not None:
            raise NotImplementedError("Closure not supported.")

<<<<<<< HEAD
=======
        # Set current gradient scale if used with ``torch.cuda.amp.GradScaler``
        # and store it internally. See the comment on the class attribute
        # ``_step_supports_amp_scaling`` how gradient scales are communicated to
        # an optimizer.
        try:
            # see if ``grad_scale`` was externally supplied by the user (e.g. when
            # using gradient clipping via ``torch.cuda.amp.GradScaler.unscale_``)
            self._get_grad_scale(self.steps)
        except KeyError:
            # ``grad_scale`` was supplied to the optimizer via ``scaler.step``,
            # or no gradient scaler is used.
            self.set_current_grad_scale(getattr(self, "grad_scale", Tensor([1.0])))

>>>>>>> 834cb3e6
        found_inf = getattr(self, "found_inf", False)
        if found_inf:
            raise NotImplementedError("Encountered inf in .grad. No policy defined.")

        for module in self.modules:
            self._update_preconditioner(module)
            natural_gradients = self._compute_natural_gradient(module)
            parameters = (
                [module.weight] if module.bias is None else [module.weight, module.bias]
            )

            # hyper-parameters for group containing module
            weight_decay = self._get_param_group_entry(module, "weight_decay")
            momentum = self._get_param_group_entry(module, "momentum")
            lr = self._get_param_group_entry(module, "lr")

            for p, p_nat_grad in zip(parameters, natural_gradients):
                p_step = p_nat_grad

                # add weight decay
                if weight_decay != 0.0:
                    p_step.add_(p.data, alpha=weight_decay)

                # momentum on previous updates
                if momentum != 0.0:
                    param_state = self.state[p]
                    if "momentum_buffer" not in param_state:
                        param_state["momentum_buffer"] = zeros_like(p.data)

                    p_momentum = param_state["momentum_buffer"]
                    p_momentum.mul_(momentum).add_(p_step)
                    p_step = p_momentum

                p.data.add_(p_step, alpha=-lr)

        self.steps += 1

        # remove ``grad_scale``s that are not required anymore
        self._remove_used_grad_scales()

    @property
    def grad_scale(self) -> Union[None, float]:
        """The current gradient scale.

        Is used by ``torch.cuda.amp.GradScaler`` to scale the gradients. We have
        to implement it as a property because we want to call
        ``self._set_current_grad_scale(grad_scale)`` when setting it.

        Returns:
            The current gradient scale.
        """
        return self._grad_scale

    @grad_scale.setter
    def grad_scale(self, grad_scale: float) -> None:
        """Set the current gradient scale.

        ``grad_scale`` has to be a property because we want to call
        ``_set_current_grad_scale(grad_scale)`` when setting the scale.
        This is useful when we manually call ``scaler.unscale_(optimizer)``
        before ``scaler.step(optimizer)``, which would otherwise fail because
        ``optimizer.grad_scale`` will be set to ``None``. With this setter, the
        gradient scale will not be lost.

        Args:
            grad_scale: The current gradient scale.
        """
        self._grad_scale = grad_scale
        if grad_scale is not None:
            # Store the gradient scale internally. See the comment on the class
            # attribute ``_step_supports_amp_scaling`` how gradient scales are
            # stored inside an optimizer
            self._set_current_grad_scale(grad_scale)

    @grad_scale.deleter
    def grad_scale(self) -> None:
        """Delete the current gradient scale.

        This has to be implemented since ``del optimizer.grad_scale`` is called
        in ``scaler.step(optimizer)``.
        """
        self._grad_scale = None

    def _get_grad_scale(self, t: int) -> float:
        """Get the gradient scale used in the backpropagation of step ``t``.

        Args:
            t: The step for which the gradient scale is requested.

        Returns:
            The gradient scale at step ``t``.
        """
        return self._grad_scales.get(t, 1.0)

    def _remove_used_grad_scales(self):
        """Remove gradient scales that are not required anymore.

        Modifies ``self._grad_scales`` in-place.
        """
        drop = [t for t in self._grad_scales if t < self.steps - 1]
        for t in drop:
            del self._grad_scales[t]

<<<<<<< HEAD
    def _set_current_grad_scale(self, grad_scale: float):
=======
    def set_current_grad_scale(self, grad_scale: Tensor):
>>>>>>> 834cb3e6
        """Store the current gradient scale internally.

        Warn the user if ``init_grad_scale`` was not specified but a scaler is used.

        Args:
            grad_scale: The current gradient scale.
        """
        self._grad_scales[self.steps] = grad_scale

        if self.steps == 0:
            init_scale, this_scale = self._get_grad_scale(-1), self._get_grad_scale(0)
            if init_scale == 1.0 and this_scale != 1.0:
                warn(
                    f"Detected non-zero gradient scaling ({this_scale} at step 0). "
                    + f"Consider passing a value similar to {this_scale} to "
                    "`init_grad_scale` when initializing the optimizer as this will "
                    f"improve numerical stability (was initialized to {init_scale})."
                )<|MERGE_RESOLUTION|>--- conflicted
+++ resolved
@@ -196,8 +196,6 @@
         # backward hook computations for step ``t``, then undo and use the scale from
         # step ``t`` in the pre-conditioner update.
         self._grad_scales: Dict[int, float] = {-1: init_grad_scale}
-        # Private attribute for the ``grad_scale`` property.
-        self._grad_scale: Union[None, float] = None
 
     def _get_param_group_entry(self, module: Module, entry: str) -> Any:
         """Get the parameter group that contains the layer's parameters.
@@ -617,8 +615,6 @@
         if closure is not None:
             raise NotImplementedError("Closure not supported.")
 
-<<<<<<< HEAD
-=======
         # Set current gradient scale if used with ``torch.cuda.amp.GradScaler``
         # and store it internally. See the comment on the class attribute
         # ``_step_supports_amp_scaling`` how gradient scales are communicated to
@@ -630,9 +626,9 @@
         except KeyError:
             # ``grad_scale`` was supplied to the optimizer via ``scaler.step``,
             # or no gradient scaler is used.
-            self.set_current_grad_scale(getattr(self, "grad_scale", Tensor([1.0])))
-
->>>>>>> 834cb3e6
+            grad_scale = getattr(self, "grad_scale", Tensor([1.0])).item()
+            self.set_current_grad_scale(grad_scale)
+
         found_inf = getattr(self, "found_inf", False)
         if found_inf:
             raise NotImplementedError("Encountered inf in .grad. No policy defined.")
@@ -673,49 +669,6 @@
         # remove ``grad_scale``s that are not required anymore
         self._remove_used_grad_scales()
 
-    @property
-    def grad_scale(self) -> Union[None, float]:
-        """The current gradient scale.
-
-        Is used by ``torch.cuda.amp.GradScaler`` to scale the gradients. We have
-        to implement it as a property because we want to call
-        ``self._set_current_grad_scale(grad_scale)`` when setting it.
-
-        Returns:
-            The current gradient scale.
-        """
-        return self._grad_scale
-
-    @grad_scale.setter
-    def grad_scale(self, grad_scale: float) -> None:
-        """Set the current gradient scale.
-
-        ``grad_scale`` has to be a property because we want to call
-        ``_set_current_grad_scale(grad_scale)`` when setting the scale.
-        This is useful when we manually call ``scaler.unscale_(optimizer)``
-        before ``scaler.step(optimizer)``, which would otherwise fail because
-        ``optimizer.grad_scale`` will be set to ``None``. With this setter, the
-        gradient scale will not be lost.
-
-        Args:
-            grad_scale: The current gradient scale.
-        """
-        self._grad_scale = grad_scale
-        if grad_scale is not None:
-            # Store the gradient scale internally. See the comment on the class
-            # attribute ``_step_supports_amp_scaling`` how gradient scales are
-            # stored inside an optimizer
-            self._set_current_grad_scale(grad_scale)
-
-    @grad_scale.deleter
-    def grad_scale(self) -> None:
-        """Delete the current gradient scale.
-
-        This has to be implemented since ``del optimizer.grad_scale`` is called
-        in ``scaler.step(optimizer)``.
-        """
-        self._grad_scale = None
-
     def _get_grad_scale(self, t: int) -> float:
         """Get the gradient scale used in the backpropagation of step ``t``.
 
@@ -725,7 +678,7 @@
         Returns:
             The gradient scale at step ``t``.
         """
-        return self._grad_scales.get(t, 1.0)
+        return self._grad_scales[t]
 
     def _remove_used_grad_scales(self):
         """Remove gradient scales that are not required anymore.
@@ -736,11 +689,7 @@
         for t in drop:
             del self._grad_scales[t]
 
-<<<<<<< HEAD
-    def _set_current_grad_scale(self, grad_scale: float):
-=======
-    def set_current_grad_scale(self, grad_scale: Tensor):
->>>>>>> 834cb3e6
+    def set_current_grad_scale(self, grad_scale: float):
         """Store the current gradient scale internally.
 
         Warn the user if ``init_grad_scale`` was not specified but a scaler is used.
