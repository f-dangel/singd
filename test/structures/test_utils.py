--- conflicted
+++ resolved
@@ -1,7 +1,6 @@
 """Test utility functions of ``singd.structures``."""
 
 from pytest import raises
-from singd.structures.utils import all_traces, diag_add_
 from torch import (
     Tensor,
     allclose,
@@ -15,11 +14,8 @@
     zeros,
 )
 from torch.nn.functional import conv1d
-<<<<<<< HEAD
-=======
 
-from sparse_ngd.structures.utils import all_traces, diag_add_
->>>>>>> c21aec6b
+from singd.structures.utils import all_traces, diag_add_
 
 
 def test_cpu_float16_matmul_unsupported():
